--- conflicted
+++ resolved
@@ -131,17 +131,10 @@
       agentNames = sb.toString();
     }
 
-<<<<<<< HEAD
     String[] confAllowList = conf.getStrings("http.robot.rules.allowlist");
     if (confAllowList == null) {
-      LOG.info("robots.txt allowlist not configured.");
-=======
-    String[] confWhiteList = conf.getStrings("http.robot.rules.whitelist");
-    if (confWhiteList == null) {
-      LOG.debug("robots.txt whitelist not configured.");
->>>>>>> a62168c8
-    }
-    else {
+      LOG.debug("robots.txt allowlist not configured.");
+    } else {
       for (int i = 0; i < confAllowList.length; i++) {
         if (confAllowList[i].isEmpty()) {
       	  LOG.info("Empty allowlisted URL skipped!");
@@ -165,13 +158,9 @@
   }
 
   /**
-<<<<<<< HEAD
    * Check whether a URL belongs to a allowlisted host.
-=======
-   * Check whether a URL belongs to a whitelisted host.
    * @param url a {@link java.net.URL} to check against rules
-   * @return true if allowed, false otherwise
->>>>>>> a62168c8
+   * @return true if always allowed (robots.txt rules are ignored), false otherwise
    */
   public boolean isAllowListed(URL url) {
     boolean match = false;
