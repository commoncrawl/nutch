--- conflicted
+++ resolved
@@ -71,13 +71,13 @@
   }
 
   public void index(Path crawlDb, Path linkDb, List<Path> segments,
-      boolean noCommit, boolean deleteGone) 
+      boolean noCommit, boolean deleteGone)
       throws IOException, InterruptedException, ClassNotFoundException {
     index(crawlDb, linkDb, segments, noCommit, deleteGone, null);
   }
 
   public void index(Path crawlDb, Path linkDb, List<Path> segments,
-      boolean noCommit, boolean deleteGone, String params) 
+      boolean noCommit, boolean deleteGone, String params)
       throws IOException, InterruptedException, ClassNotFoundException {
     index(crawlDb, linkDb, segments, noCommit, deleteGone, params, false, false);
   }
@@ -91,7 +91,7 @@
 
   public void index(Path crawlDb, Path linkDb, List<Path> segments,
       boolean noCommit, boolean deleteGone, String params,
-      boolean filter, boolean normalize, boolean addBinaryContent) 
+      boolean filter, boolean normalize, boolean addBinaryContent)
       throws IOException, InterruptedException, ClassNotFoundException {
     index(crawlDb, linkDb, segments, noCommit, deleteGone, params, false,
         false, false, false);
@@ -126,18 +126,11 @@
     // NOW PASSED ON THE COMMAND LINE AS A HADOOP PARAM
     // job.set(SolrConstants.SERVER_URL, solrUrl);
 
-<<<<<<< HEAD
-    job.setBoolean(IndexerMapReduce.INDEXER_DELETE, deleteGone);
-    job.setBoolean(IndexerMapReduce.URL_FILTERING, filter);
-    job.setBoolean(IndexerMapReduce.URL_NORMALIZING, normalize);
-    job.setBoolean(IndexerMapReduce.INDEXER_BINARY_AS_BASE64, base64);
-    job.setBoolean(IndexerMapReduce.INDEXER_NO_COMMIT, noCommit);
-=======
     conf.setBoolean(IndexerMapReduce.INDEXER_DELETE, deleteGone);
     conf.setBoolean(IndexerMapReduce.URL_FILTERING, filter);
     conf.setBoolean(IndexerMapReduce.URL_NORMALIZING, normalize);
     conf.setBoolean(IndexerMapReduce.INDEXER_BINARY_AS_BASE64, base64);
->>>>>>> db2f5df1
+    conf.setBoolean(IndexerMapReduce.INDEXER_NO_COMMIT, noCommit);
 
     if (params != null) {
       conf.set(IndexerMapReduce.INDEXER_PARAMS, params);
@@ -150,9 +143,6 @@
 
     FileOutputFormat.setOutputPath(job, tmp);
     try {
-<<<<<<< HEAD
-      RunningJob indexJob = JobClient.runJob(job);
-=======
       try{
         boolean success = job.waitForCompletion(true);
         if (!success) {
@@ -171,7 +161,6 @@
         writers.open(conf, "commit");
         writers.commit();
       }
->>>>>>> db2f5df1
       LOG.info("Indexer: number of documents indexed, deleted, or skipped:");
       for (Counter counter : job.getCounters().getGroup("IndexerStatus")) {
         LOG.info("Indexer: {}  {}",
@@ -327,13 +316,13 @@
 
     if(args.containsKey(Nutch.ARG_SEGMENTS)) {
       Object segmentsFromArg = args.get(Nutch.ARG_SEGMENTS);
-      ArrayList<String> segmentList = new ArrayList<String>(); 
+      ArrayList<String> segmentList = new ArrayList<String>();
       if(segmentsFromArg instanceof ArrayList) {
     	segmentList = (ArrayList<String>)segmentsFromArg; }
       else if(segmentsFromArg instanceof Path){
         segmentList.add(segmentsFromArg.toString());
       }
-    	      
+
       for(String segment: segmentList) {
     	segments.add(new Path(segment));
       }
