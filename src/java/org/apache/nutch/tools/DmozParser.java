--- conflicted
+++ resolved
@@ -239,22 +239,14 @@
     public void error(SAXParseException spe) {
       if (LOG.isErrorEnabled()) {
         LOG.error("Error: " + spe.toString() + ": " + spe.getMessage());
-<<<<<<< HEAD
-        spe.printStackTrace(LogUtil.getFatalStream(LOG));
-=======
         spe.printStackTrace(LogUtil.getErrorStream(LOG));
->>>>>>> caa378ba
       }
     }
 
     /**
      * Emit the exception message, with line numbers
      */
-<<<<<<< HEAD
-    public void fatalError(SAXParseException spe) {
-=======
     public void errorError(SAXParseException spe) {
->>>>>>> caa378ba
       if (LOG.isErrorEnabled()) {
         LOG.error("Fatal err: " + spe.toString() + ": " + spe.getMessage());
         LOG.error("Last known line is " + location.getLineNumber() +
@@ -309,11 +301,7 @@
     } catch (Exception e) {
       if (LOG.isErrorEnabled()) {
         LOG.error(e.toString());
-<<<<<<< HEAD
-        e.printStackTrace(LogUtil.getFatalStream(LOG));
-=======
         e.printStackTrace(LogUtil.getErrorStream(LOG));
->>>>>>> caa378ba
       }
       System.exit(0);
     } finally {
@@ -335,11 +323,7 @@
     catch (Exception e) {
       if (LOG.isErrorEnabled()) {
         LOG.error(e.toString());
-<<<<<<< HEAD
-        e.printStackTrace(LogUtil.getFatalStream(LOG));
-=======
         e.printStackTrace(LogUtil.getErrorStream(LOG));
->>>>>>> caa378ba
       }
       System.exit(0);
     } finally {
