/*
 * Licensed to the Apache Software Foundation (ASF) under one or more
 * contributor license agreements.  See the NOTICE file distributed with
 * this work for additional information regarding copyright ownership.
 * The ASF licenses this file to You under the Apache License, Version 2.0
 * (the "License"); you may not use this file except in compliance with
 * the License.  You may obtain a copy of the License at
 *
 *     http://www.apache.org/licenses/LICENSE-2.0
 *
 * Unless required by applicable law or agreed to in writing, software
 * distributed under the License is distributed on an "AS IS" BASIS,
 * WITHOUT WARRANTIES OR CONDITIONS OF ANY KIND, either express or implied.
 * See the License for the specific language governing permissions and
 * limitations under the License.
 */
package org.apache.nutch.fetcher;

import java.io.IOException;
import java.lang.invoke.MethodHandles;
import java.net.MalformedURLException;
import java.net.URL;
import java.util.ArrayList;
import java.util.HashSet;
import java.util.Iterator;
import java.util.LinkedList;
import java.util.List;
import java.util.Map.Entry;
import java.util.Set;
import java.util.concurrent.atomic.AtomicInteger;
import java.util.concurrent.atomic.AtomicLong;

import org.apache.hadoop.conf.Configuration;
import org.apache.hadoop.io.Text;
import org.apache.hadoop.util.StringUtils;
import org.apache.nutch.crawl.CrawlDatum;
import org.apache.nutch.crawl.NutchWritable;
import org.apache.nutch.crawl.SignatureFactory;
import org.apache.nutch.fetcher.Fetcher.FetcherRun;
import org.apache.nutch.fetcher.FetcherThreadEvent.PublishEventType;
import org.apache.nutch.metadata.Metadata;
import org.apache.nutch.metadata.Nutch;
import org.apache.nutch.net.URLExemptionFilters;
import org.apache.nutch.net.URLFilterException;
import org.apache.nutch.net.URLFilters;
import org.apache.nutch.net.URLNormalizers;
import org.apache.nutch.net.protocols.ProtocolLogUtil;
import org.apache.nutch.net.protocols.Response;
import org.apache.nutch.parse.Outlink;
import org.apache.nutch.parse.Parse;
import org.apache.nutch.parse.ParseData;
import org.apache.nutch.parse.ParseImpl;
import org.apache.nutch.parse.ParseOutputFormat;
import org.apache.nutch.parse.ParseResult;
import org.apache.nutch.parse.ParseSegment;
import org.apache.nutch.parse.ParseStatus;
import org.apache.nutch.parse.ParseText;
import org.apache.nutch.parse.ParseUtil;
import org.apache.nutch.protocol.Content;
import org.apache.nutch.protocol.Protocol;
import org.apache.nutch.protocol.ProtocolFactory;
import org.apache.nutch.protocol.ProtocolNotFound;
import org.apache.nutch.protocol.ProtocolOutput;
import org.apache.nutch.protocol.ProtocolStatus;
import org.apache.nutch.scoring.ScoringFilterException;
import org.apache.nutch.scoring.ScoringFilters;
import org.apache.nutch.service.NutchServer;
import org.apache.nutch.util.StringUtil;
import org.apache.nutch.util.URLUtil;
import org.commoncrawl.util.WarcCapture;
import org.slf4j.Logger;
import org.slf4j.LoggerFactory;

import crawlercommons.robots.BaseRobotRules;

/**
 * This class picks items from queues and fetches the pages.
 */
public class FetcherThread extends Thread {

  private static final Logger LOG = LoggerFactory
      .getLogger(MethodHandles.lookup().lookupClass());

  private Configuration conf;
  private URLFilters urlFilters;
  private URLExemptionFilters urlExemptionFilters;
  private ScoringFilters scfilters;
  private ParseUtil parseUtil;
  private URLNormalizers normalizers;
  private ProtocolFactory protocolFactory;
  private long maxCrawlDelay;
  private long minCrawlDelay;
  private String queueMode;
  private int maxRedirect;
  private boolean maxRedirectExceededSkip = false;
  private String reprUrl;
  private boolean redirecting;
  private int redirectCount;
  private boolean ignoreInternalLinks;
  private boolean ignoreExternalLinks;
  private boolean ignoreAlsoRedirects;
  private String ignoreExternalLinksMode;

  // Used by fetcher.follow.outlinks.depth in parse
  private final int maxOutlinks;
  private final int maxOutlinkLength;
  private final int interval;
  private int maxOutlinkDepth;
  private int maxOutlinkDepthNumLinks;
  private boolean outlinksIgnoreExternal;

  URLFilters urlFiltersForOutlinks;
  URLNormalizers normalizersForOutlinks;

  private boolean skipTruncated;

  private boolean halted = false;

  private AtomicInteger activeThreads;

  private FetchItemQueues fetchQueues;

  private QueueFeeder feeder;

  private AtomicInteger spinWaiting;

  private AtomicLong lastRequestStart;

  private AtomicInteger errors;

  private String segmentName;

  private boolean parsing;

  private FetcherRun.Context context;

  private boolean storingContent;
  private boolean storingWarc;
  private boolean storing404s;
  private boolean storingProtocolVersions;

  private boolean signatureWithoutParsing;

  private AtomicInteger pages;

  private AtomicLong bytes;
  
  private long robotsDeferVisitsDelay;
  private int robotsDeferVisitsRetries;

  private List<Content> robotsTxtContent = null;

  private boolean robotsTxtArchivingFilterUrl = false;
  private boolean robotsTxtArchivingFilterUrlAlways = false;
  private boolean robotsTxtArchivingFilterMime = false;
  private boolean robotsTxtArchivingCheckRobotsTxt = false;
  private Set<String> robotsTxtArchivingAcceptedMimeTypes = new HashSet<>();

  //Used by the REST service
  private FetchNode fetchNode;
  private boolean reportToNutchServer;
  
  //Used for publishing events
  private FetcherThreadPublisher publisher;
  private boolean activatePublisher;

  private ProtocolLogUtil logUtil = new ProtocolLogUtil();

  public FetcherThread(Configuration conf, AtomicInteger activeThreads, FetchItemQueues fetchQueues, 
      QueueFeeder feeder, AtomicInteger spinWaiting, AtomicLong lastRequestStart, FetcherRun.Context context,
      AtomicInteger errors, String segmentName, boolean parsing, boolean storingContent, 
      AtomicInteger pages, AtomicLong bytes) {
    this.setDaemon(true); // don't hang JVM on exit
    this.setName("FetcherThread"); // use an informative name
    this.conf = conf;
    this.urlFilters = new URLFilters(conf);
    this.urlExemptionFilters = new URLExemptionFilters(conf);
    this.scfilters = new ScoringFilters(conf);
    this.parseUtil = new ParseUtil(conf);
    this.skipTruncated = conf.getBoolean(ParseSegment.SKIP_TRUNCATED, true);
    this.signatureWithoutParsing = conf.getBoolean("fetcher.signature", false);
    this.protocolFactory = new ProtocolFactory(conf);
    this.normalizers = new URLNormalizers(conf, URLNormalizers.SCOPE_FETCHER);
    this.maxCrawlDelay = conf.getInt("fetcher.max.crawl.delay", 30) * 1000;
    float crawlDelay = conf.getFloat("fetcher.server.delay", 1.0f);
    this.minCrawlDelay = (long) (conf.getFloat("fetcher.min.crawl.delay",
        crawlDelay) * 1000);
    this.activeThreads = activeThreads;
    this.fetchQueues = fetchQueues;
    this.feeder = feeder;
    this.spinWaiting = spinWaiting;
    this.lastRequestStart = lastRequestStart;
    this.context = context;
    this.errors = errors;
    this.segmentName = segmentName;
    this.parsing = parsing;
    this.storingContent = storingContent;
    this.storing404s = conf.getBoolean("fetcher.store.404s", false);
    this.storingWarc = Fetcher.isStoringWarc(conf);
    this.storingProtocolVersions = conf.getBoolean("store.protocol.versions",
        false);
    this.pages = pages;
    this.bytes = bytes;

    this.logUtil.setConf(conf);

    // NUTCH-2413 Apply filters and normalizers on outlinks
    // when parsing only if configured
    if (parsing) {
      if (conf.getBoolean("parse.filter.urls", true))
        this.urlFiltersForOutlinks = urlFilters;
      if (conf.getBoolean("parse.normalize.urls", true))
        this.normalizersForOutlinks = new URLNormalizers(conf,
            URLNormalizers.SCOPE_OUTLINK);
    }

    // NUTCH-2573 defer visits if robots.txt fails with HTTP 5xx
    if (conf.getBoolean("http.robots.503.defer.visits", true)) {
      this.robotsDeferVisitsDelay = conf
          .getLong("http.robots.503.defer.visits.delay", 5 * 60 * 1000L);
      this.robotsDeferVisitsRetries = conf
          .getInt("http.robots.503.defer.visits.retries", 3);
    }

    if((activatePublisher=conf.getBoolean("fetcher.publisher", false)))
      this.publisher = new FetcherThreadPublisher(conf);
    
    queueMode = conf.get("fetcher.queue.mode",
        FetchItemQueues.QUEUE_MODE_HOST);
    queueMode = FetchItemQueues.checkQueueMode(queueMode);
    LOG.info("{} {} Using queue mode : {}", getName(),
        Thread.currentThread().getId(), queueMode);

    this.maxRedirect = conf.getInt("http.redirect.max", 3);
    this.maxRedirectExceededSkip = conf
        .getBoolean("http.redirect.max.exceeded.skip", false);

    int maxOutlinksPerPage = conf.getInt("db.max.outlinks.per.page", 100);
    maxOutlinks = (maxOutlinksPerPage < 0) ? Integer.MAX_VALUE
        : maxOutlinksPerPage;
    int maxOutlinkL = conf.getInt("db.max.outlink.length", 4096);
    maxOutlinkLength = (maxOutlinkL < 0) ? Integer.MAX_VALUE : maxOutlinkL;
    interval = conf.getInt("db.fetch.interval.default", 2592000);
    ignoreInternalLinks = conf.getBoolean("db.ignore.internal.links", false);
    ignoreExternalLinks = conf.getBoolean("db.ignore.external.links", false);
    ignoreAlsoRedirects = conf.getBoolean("db.ignore.also.redirects", true);
    ignoreExternalLinksMode = conf.get("db.ignore.external.links.mode", "byHost");
    maxOutlinkDepth = conf.getInt("fetcher.follow.outlinks.depth", -1);
    outlinksIgnoreExternal = conf.getBoolean(
        "fetcher.follow.outlinks.ignore.external", false);
    maxOutlinkDepthNumLinks = conf.getInt(
        "fetcher.follow.outlinks.num.links", 4);
    if (conf.getBoolean("fetcher.store.robotstxt", false)) {
      if (storingContent || storingWarc) {
        robotsTxtContent = new LinkedList<>();
        robotsTxtArchivingFilterUrl = conf
            .getBoolean("fetcher.robotstxt.archiving.filter.url", false);
        robotsTxtArchivingFilterUrlAlways = conf
            .getBoolean("fetcher.robotstxt.archiving.filter.url.always", false);
        robotsTxtArchivingFilterMime = conf
            .getBoolean("fetcher.robotstxt.archiving.filter.mime", false);
        robotsTxtArchivingCheckRobotsTxt = conf
            .getBoolean("fetcher.robotstxt.archiving.check.robotstxt", false);
        if (robotsTxtArchivingFilterMime) {
          robotsTxtArchivingAcceptedMimeTypes.addAll(conf.getStringCollection(
              "fetcher.robotstxt.archiving.filter.mime.accept"));
        }
      } else {
        LOG.warn(
            "{} {} Ignoring fetcher.store.robotstxt because not storing content (fetcher.store.content)!",
            getName(), Thread.currentThread().getId());
      }
    }
  }

  @Override
  @SuppressWarnings("fallthrough")
  public void run() {
    activeThreads.incrementAndGet(); // count threads

    FetchItem fit = null;
    try {
      // checking for the server to be running and fetcher.parse to be true
      if (parsing && NutchServer.getInstance().isRunning())
        reportToNutchServer = true;
      
      while (true) {
        // creating FetchNode for storing in FetchNodeDb
        if (reportToNutchServer)
          this.fetchNode = new FetchNode();
        else
          this.fetchNode = null;

        // check whether must be stopped
        if (isHalted()) {
          LOG.debug("{} set to halted", getName());
          fit = null;
          return;
        }

        fit = fetchQueues.getFetchItem();
        if (fit == null) {
          if (feeder.isAlive() || fetchQueues.getTotalSize() > 0) {
            LOG.debug("{} spin-waiting ...", getName());
            // spin-wait.
            spinWaiting.incrementAndGet();
            try {
              Thread.sleep(500);
            } catch (Exception e) {
            }
            spinWaiting.decrementAndGet();
            continue;
          } else {
            // all done, finish this thread
            LOG.info("{} {} has no more work available", getName(),
                Thread.currentThread().getId());
            return;
          }
        }
        lastRequestStart.set(System.currentTimeMillis());

        Text reprUrlWritable = (Text) fit.datum.getMetaData().get(
            Nutch.WRITABLE_REPR_URL_KEY);
        if (reprUrlWritable == null) {
          setReprUrl(fit.url.toString());
        } else {
          setReprUrl(reprUrlWritable.toString());
        }

        try {
          // fetch the page
          redirecting = false;
          redirectCount = 0;
          
          //Publisher event
          if(activatePublisher) {
            FetcherThreadEvent startEvent = new FetcherThreadEvent(PublishEventType.START, fit.getUrl().toString());
            publisher.publish(startEvent, conf);
          }
          
          do {
            if (LOG.isInfoEnabled()) {
              LOG.info("{} {} fetching {} (queue crawl delay={}ms)", getName(),
                  Thread.currentThread().getId(), fit.url,
                  fetchQueues.getFetchItemQueue(fit.queueID).crawlDelay);
            }
            LOG.debug("redirectCount={}", redirectCount);
            redirecting = false;
            Protocol protocol = this.protocolFactory.getProtocol(fit.u);
            BaseRobotRules rules = protocol.getRobotRules(fit.url, fit.datum,
                robotsTxtContent);
            if (robotsTxtContent != null) {
              outputRobotsTxt(robotsTxtContent);
              robotsTxtContent.clear();
            }
            if (rules.isDeferVisits()) {
              LOG.info("Defer visits for queue {} : {}", fit.queueID, fit.url);
              // retry the fetch item
              if (fetchQueues.timelimitExceeded()) {
                fetchQueues.finishFetchItem(fit, true);
              } else {
                fetchQueues.addFetchItem(fit);
              }
              // but check whether it's time to cancel the queue
              int killedURLs = fetchQueues.checkExceptionThreshold(
                  fit.getQueueID(), this.robotsDeferVisitsRetries + 1,
                  this.robotsDeferVisitsDelay);
              if (killedURLs != 0) {
                context
                    .getCounter("FetcherStatus", "robots_defer_visits_dropped")
                    .increment(killedURLs);
              }
              continue;
            }
            if (!rules.isAllowed(fit.url.toString())) {
              // unblock
              fetchQueues.finishFetchItem(fit, true);
              LOG.info("Denied by robots.txt: {}", fit.url);
              output(fit.url, fit.datum, null,
                  ProtocolStatus.STATUS_ROBOTS_DENIED,
                  CrawlDatum.STATUS_FETCH_GONE);
              context.getCounter("FetcherStatus", "robots_denied").increment(1);
              continue;
            }
            if (rules.getCrawlDelay() > 0) {
              if (rules.getCrawlDelay() > maxCrawlDelay && maxCrawlDelay >= 0) {
                // unblock
                fetchQueues.finishFetchItem(fit, true);
                LOG.info("Crawl-Delay for {} too long ({} ms), skipping",
                    fit.url, rules.getCrawlDelay());
                output(fit.url, fit.datum, null,
                    ProtocolStatus.STATUS_ROBOTS_DENIED,
                    CrawlDatum.STATUS_FETCH_GONE);
                context.getCounter("FetcherStatus",
                    "robots_denied_maxcrawldelay").increment(1);
                continue;
              } else {
                FetchItemQueue fiq = fetchQueues.getFetchItemQueue(fit.queueID);
                long crawlDelay = rules.getCrawlDelay();
                if (crawlDelay < minCrawlDelay) {
                  LOG.info(
                      "Crawl-Delay for {} too short ({} ms), adjusting to {} ms",
                      fit.url, rules.getCrawlDelay(), minCrawlDelay);
                  crawlDelay = minCrawlDelay;
                }
                fiq.crawlDelay = crawlDelay;
                LOG.debug(
                    "Crawl delay for queue: {} is set to {} as per robots.txt. url: ",
                    fit.queueID, fiq.crawlDelay, fit.url);
              }
            }
            ProtocolOutput output = protocol.getProtocolOutput(fit.url,
                fit.datum);
            ProtocolStatus status = output.getStatus();
            Content content = output.getContent();
            ParseStatus pstatus = null;
            // unblock queue
            fetchQueues.finishFetchItem(fit);

            // used for FetchNode
            if (fetchNode != null) {
              fetchNode.setStatus(status.getCode());
              fetchNode.setFetchTime(System.currentTimeMillis());
              fetchNode.setUrl(fit.url);
            }
            
            //Publish fetch finish event
            if(activatePublisher) {
              FetcherThreadEvent endEvent = new FetcherThreadEvent(PublishEventType.END, fit.getUrl().toString());
              endEvent.addEventData("status", status.getName());
              publisher.publish(endEvent, conf);
            }
            context.getCounter("FetcherStatus", status.getName()).increment(1);

            if (storingProtocolVersions && content != null) {
              countProtocolVersions(content.getMetadata());
            }

            switch (status.getCode()) {

            case ProtocolStatus.SUCCESS: // got a page
              pstatus = output(fit.url, fit.datum, content, status,
                  CrawlDatum.STATUS_FETCH_SUCCESS, fit.outlinkDepth);
              updateStatus(content.getContent().length);
              if (pstatus != null && pstatus.isSuccess()
                  && pstatus.getMinorCode() == ParseStatus.SUCCESS_REDIRECT) {
                String newUrl = pstatus.getMessage();
                int refreshTime = Integer.parseInt(pstatus.getArgs()[1]);
                Text redirUrl = handleRedirect(fit, newUrl,
                    refreshTime < Fetcher.PERM_REFRESH_TIME,
                    Fetcher.CONTENT_REDIR);
                if (redirUrl != null) {
                  fit = queueRedirect(redirUrl, fit);
                }
              }
              break;

            case ProtocolStatus.MOVED: // redirect
            case ProtocolStatus.TEMP_MOVED:
              int code;
              boolean temp;
              if (status.getCode() == ProtocolStatus.MOVED) {
                code = CrawlDatum.STATUS_FETCH_REDIR_PERM;
                temp = false;
              } else {
                code = CrawlDatum.STATUS_FETCH_REDIR_TEMP;
                temp = true;
              }
              output(fit.url, fit.datum, content, status, code);
              String newUrl = status.getMessage();
              Text redirUrl = handleRedirect(fit, newUrl, temp,
                  Fetcher.PROTOCOL_REDIR);
              if (redirUrl != null) {
                fit = queueRedirect(redirUrl, fit);
              } else {
                // stop redirecting
                redirecting = false;
              }
              break;

            case ProtocolStatus.EXCEPTION:
              logError(fit.url, status.getMessage());
              int killedURLs = fetchQueues
                  .checkExceptionThreshold(fit.getQueueID());
              if (killedURLs != 0)
                context.getCounter("FetcherStatus",
                    "AboveExceptionThresholdInQueue").increment(killedURLs);
              /* FALLTHROUGH */

            case ProtocolStatus.RETRY: // retry
<<<<<<< HEAD
            case ProtocolStatus.BLOCKED:
              output(fit.url, fit.datum, (storing404s ? content : null), status,
=======
              output(fit.url, fit.datum, null, status,
>>>>>>> b02340df
                  CrawlDatum.STATUS_FETCH_RETRY);
              break;

            case ProtocolStatus.GONE: // gone
            case ProtocolStatus.NOTFOUND:
            case ProtocolStatus.ACCESS_DENIED:
            case ProtocolStatus.ROBOTS_DENIED:
              output(fit.url, fit.datum, (storing404s ? content : null), status,
                  CrawlDatum.STATUS_FETCH_GONE);
              break;

            case ProtocolStatus.NOTMODIFIED:
              output(fit.url, fit.datum, (storing404s ? content : null), status,
                  CrawlDatum.STATUS_FETCH_NOTMODIFIED);
              break;

            default:
              if (LOG.isWarnEnabled()) {
                LOG.warn("{} {} Unknown ProtocolStatus: {}", getName(),
                    Thread.currentThread().getId(), status.getCode());
              }
              output(fit.url, fit.datum, (storing404s ? content : null), status,
                  CrawlDatum.STATUS_FETCH_RETRY);
            }

            if (redirecting && redirectCount > maxRedirect) {
              fetchQueues.finishFetchItem(fit);
              context.getCounter("FetcherStatus", "redirect_count_exceeded")
                  .increment(1);
              if (LOG.isInfoEnabled()) {
                LOG.info("{} {} - redirect count exceeded {} ({})", getName(),
                    Thread.currentThread().getId(), fit.url,
                    maxRedirectExceededSkip ? "skipped" : "linked");
              }
              if (maxRedirectExceededSkip) {
                // skip redirect target when redirect count is exceeded
              } else {
                Text newUrl = new Text(status.getMessage());
                CrawlDatum newDatum = createRedirDatum(newUrl, fit,
                    CrawlDatum.STATUS_LINKED);
                output(newUrl, newDatum, null, null, CrawlDatum.STATUS_LINKED);
              }
            }

          } while (redirecting && (redirectCount <= maxRedirect));

        } catch (Throwable t) { // unexpected exception
          // unblock
          fetchQueues.finishFetchItem(fit);
          String message;
          if (LOG.isDebugEnabled()) {
            message = StringUtils.stringifyException(t);
          } else if (logUtil.logShort(t)) {
            message = t.getClass().getName();
          } else {
            message = StringUtils.stringifyException(t);
          }
          logError(fit.url, message);
          output(fit.url, fit.datum, null, ProtocolStatus.STATUS_FAILED,
              CrawlDatum.STATUS_FETCH_RETRY);
        }
      }

    } catch (Throwable e) {
      if (LOG.isErrorEnabled()) {
        LOG.error("fetcher caught:", e);
      }
    } finally {
      if (fit != null) {
        fetchQueues.finishFetchItem(fit);
      }
      activeThreads.decrementAndGet(); // count threads
      LOG.info("{} {} -finishing thread {}, activeThreads={}", getName(),
          Thread.currentThread().getId(), getName(), activeThreads);
    }
  }

  private Text handleRedirect(FetchItem fit, String newUrl,
      boolean temp, String redirType)
      throws MalformedURLException, URLFilterException, InterruptedException {
    if (newUrl.length() > maxOutlinkLength) {
      return null;
    }
    newUrl = normalizers.normalize(newUrl, URLNormalizers.SCOPE_FETCHER);
    newUrl = urlFilters.filter(newUrl);
    String urlString = fit.url.toString();

    if (newUrl == null || newUrl.equals(urlString)) {
      LOG.debug(" - {} redirect skipped: {}", redirType,
          (newUrl != null ? "to same url" : "filtered"));
      return null;
    }

    if (ignoreAlsoRedirects && (ignoreExternalLinks || ignoreInternalLinks)) {
      try {
        URL origUrl = fit.u;
        URL redirUrl = new URL(newUrl);
        if (ignoreExternalLinks) {
          String origHostOrDomain, newHostOrDomain;
          if ("bydomain".equalsIgnoreCase(ignoreExternalLinksMode)) {
            origHostOrDomain = URLUtil.getDomainName(origUrl).toLowerCase();
            newHostOrDomain = URLUtil.getDomainName(redirUrl).toLowerCase();
          } else {
            // byHost
            origHostOrDomain = origUrl.getHost().toLowerCase();
            newHostOrDomain = redirUrl.getHost().toLowerCase();
          }
          if (!origHostOrDomain.equals(newHostOrDomain)) {
            LOG.debug(
                " - ignoring redirect {} from {} to {} because external links are ignored",
                redirType, urlString, newUrl);
            return null;
          }
        }

        if (ignoreInternalLinks) {
          String origHost = origUrl.getHost().toLowerCase();
          String newHost = redirUrl.getHost().toLowerCase();
          if (origHost.equals(newHost)) {
            LOG.debug(
                " - ignoring redirect {} from {} to {} because internal links are ignored",
                redirType, urlString, newUrl);
            return null;
          }
        }
      } catch (MalformedURLException e) {
        return null;
      }
    }

    reprUrl = URLUtil.chooseRepr(reprUrl, newUrl, temp);
    Text url = new Text(newUrl);
    if (maxRedirect > 0) {
      redirecting = true;
      redirectCount++;
      LOG.debug(" - {} redirect to {} (fetching now)", redirType, url);
      return url;
    } else {
      CrawlDatum newDatum = createRedirDatum(url, fit, CrawlDatum.STATUS_LINKED);
      output(url, newDatum, null, null, CrawlDatum.STATUS_LINKED);
      LOG.debug(" - {} redirect to {} (fetching later)", redirType, url);
      return null;
    }
  }

  private CrawlDatum createRedirDatum(Text redirUrl, FetchItem fit, byte status) {
    CrawlDatum newDatum = new CrawlDatum(status, fit.datum.getFetchInterval(),
        fit.datum.getScore());
    // transfer existing metadata
    newDatum.getMetaData().putAll(fit.datum.getMetaData());
    try {
      scfilters.initialScore(redirUrl, newDatum);
    } catch (ScoringFilterException e) {
      LOG.error("Scoring filtering failed for {}: ", redirUrl, e);
    }
    if (reprUrl != null) {
      newDatum.getMetaData().put(Nutch.WRITABLE_REPR_URL_KEY,
          new Text(reprUrl));
    }
    return newDatum;
  }

  private FetchItem queueRedirect(Text redirUrl, FetchItem fit)
      throws ScoringFilterException {
    if (fetchQueues.redirectIsQueuedRecently(redirUrl)) {
      redirecting = false;
      context.getCounter("FetcherStatus", "redirect_deduplicated").increment(1);
      LOG.debug(" - ignoring redirect from {} to {} as duplicate", fit.url,
          redirUrl);
      return null;
    } else if (fetchQueues.timelimitExceeded()) {
      redirecting = false;
      context.getCounter("FetcherStatus", "hitByTimeLimit").increment(1);
      LOG.debug(" - ignoring redirect from {} to {} - timelimit reached",
          fit.url, redirUrl);
      return null;
    }
    CrawlDatum newDatum = createRedirDatum(redirUrl, fit, CrawlDatum.STATUS_DB_UNFETCHED);
    fit = FetchItem.create(redirUrl, newDatum, queueMode);
    if (fit != null) {
      FetchItemQueue fiq = fetchQueues.getFetchItemQueue(fit.queueID);
      fiq.addInProgressFetchItem(fit);
    } else {
      // stop redirecting
      redirecting = false;
      context.getCounter("FetcherStatus", "FetchItem.notCreated.redirect").increment(1);
    }
    return fit;
  }

  private void logError(Text url, String message) {
    if (LOG.isInfoEnabled()) {
      LOG.info("{} {} fetch of {} failed with: {}", getName(),
          Thread.currentThread().getId(), url, message);
    }
    errors.incrementAndGet();
  }

  private void countProtocolVersions(Metadata contentMetadata) {
    if (contentMetadata == null) {
      return;
    }
    String versionStr = contentMetadata.get(Response.PROTOCOL_VERSIONS);
    if (versionStr != null) {
      String[] versions = versionStr.split(",");
      if (versions.length >= 1) {
        context.getCounter("HttpProtocolVersion", versions[0]).increment(1);
      } else {
        context.getCounter("HttpProtocolVersion", "unknown").increment(1);
      }
      for (int i = 1; i < versions.length; i++) {
        context.getCounter("TlsProtocolVersion", versions[i]).increment(1);
      }
    }
  }

  private ParseStatus output(Text key, CrawlDatum datum, Content content,
      ProtocolStatus pstatus, int status) throws InterruptedException{
    return output(key, datum, content, pstatus, status, 0);
  }

  private ParseStatus output(Text key, CrawlDatum datum, Content content,
      ProtocolStatus pstatus, int status, int outlinkDepth) throws InterruptedException{

    datum.setStatus(status);
    datum.setFetchTime(System.currentTimeMillis());
    if (pstatus != null)
      datum.getMetaData().put(Nutch.WRITABLE_PROTO_STATUS_KEY, pstatus);

    ParseResult parseResult = null;
    if (content != null) {
      Metadata metadata = content.getMetadata();

      // store the guessed content type in the crawldatum
      if (content.getContentType() != null)
        datum.getMetaData().put(new Text(Metadata.CONTENT_TYPE),
            new Text(content.getContentType()));

      // add segment to metadata
      metadata.set(Nutch.SEGMENT_NAME_KEY, segmentName);
      // add score to content metadata so that ParseSegment can pick it up.
      try {
        scfilters.passScoreBeforeParsing(key, datum, content);
      } catch (Exception e) {
        if (LOG.isWarnEnabled()) {
          LOG.warn("{} {} Couldn't pass score, url {} ({})", getName(),
              Thread.currentThread().getId(), key, e);
        }
      }

      if (status == CrawlDatum.STATUS_FETCH_SUCCESS) {
        if (parsing && !(skipTruncated && ParseSegment.isTruncated(content))) {
          try {
            parseResult = this.parseUtil.parse(content);
          } catch (Exception e) {
            LOG.warn("{} {} Error parsing: {}: {}", getName(),
                Thread.currentThread().getId(), key,
                StringUtils.stringifyException(e));
          }
        }

        if (parseResult == null && (parsing || signatureWithoutParsing)) {
          byte[] signature = SignatureFactory.getSignature(conf)
              .calculate(content, new ParseStatus().getEmptyParse(conf));
          datum.setSignature(signature);
        }
      }

      /*
       * Store status code in content So we can read this value during parsing
       * (as a separate job) and decide to parse or not.
       */
      content.getMetadata().add(Nutch.FETCH_STATUS_KEY,
          Integer.toString(status));
    }

    try {
      context.write(key, new NutchWritable(datum));
      if (content != null && storingContent)
        context.write(key, new NutchWritable(content));
      if (storingWarc) {
        WarcCapture warcCapture = new WarcCapture(key, datum, content);
        context.write(key, new NutchWritable(warcCapture));
      }
      if (parseResult != null) {
        for (Entry<Text, Parse> entry : parseResult) {
          Text url = entry.getKey();
          Parse parse = entry.getValue();
          ParseStatus parseStatus = parse.getData().getStatus();
          ParseData parseData = parse.getData();

          if (!parseStatus.isSuccess()) {
            LOG.warn("{} {} Error parsing: {}: {}", getName(),
                Thread.currentThread().getId(), key, parseStatus);
            parse = parseStatus.getEmptyParse(conf);
          }

          // Calculate page signature. For non-parsing fetchers this will
          // be done in ParseSegment
          byte[] signature = SignatureFactory.getSignature(conf)
              .calculate(content, parse);
          // Ensure segment name and score are in parseData metadata
          parseData.getContentMeta().set(Nutch.SEGMENT_NAME_KEY, segmentName);
          parseData.getContentMeta().set(Nutch.SIGNATURE_KEY,
              StringUtil.toHexString(signature));
          // Pass fetch time to content meta
          parseData.getContentMeta().set(Nutch.FETCH_TIME_KEY,
              Long.toString(datum.getFetchTime()));
          if (url.equals(key))
            datum.setSignature(signature);
          try {
            scfilters.passScoreAfterParsing(url, content, parse);
          } catch (Exception e) {
            if (LOG.isWarnEnabled()) {
              LOG.warn("{} {} Couldn't pass score, url {} ({})", getName(),
                  Thread.currentThread().getId(), key, e);
            }
          }

          String origin = null;

          // collect outlinks for subsequent db update
          Outlink[] links = parseData.getOutlinks();
          int outlinksToStore = Math.min(maxOutlinks, links.length);
          if (ignoreExternalLinks || ignoreInternalLinks) {
            URL originURL = new URL(url.toString());
            // based on domain?
            if ("bydomain".equalsIgnoreCase(ignoreExternalLinksMode)) {
              origin = URLUtil.getDomainName(originURL).toLowerCase();
            } 
            // use host 
            else {
              origin = originURL.getHost().toLowerCase();
            }
          }
          
          //used by fetchNode         
          if(fetchNode!=null){
            fetchNode.setOutlinks(links);
            fetchNode.setTitle(parseData.getTitle());
            FetchNodeDb.getInstance().put(fetchNode.getUrl().toString(), fetchNode);
          }
          int validCount = 0;

          // Process all outlinks, normalize, filter and deduplicate
          List<Outlink> outlinkList = new ArrayList<>(outlinksToStore);
          HashSet<String> outlinks = new HashSet<>(outlinksToStore);
          for (int i = 0; i < links.length && validCount < outlinksToStore; i++) {
            String toUrl = links[i].getToUrl();

            if (toUrl.length() > maxOutlinkLength) {
              continue;
            }
            toUrl = ParseOutputFormat.filterNormalize(url.toString(), toUrl,
                origin, ignoreInternalLinks, ignoreExternalLinks,
                ignoreExternalLinksMode, urlFiltersForOutlinks,
                urlExemptionFilters, normalizersForOutlinks);
            if (toUrl == null) {
              continue;
            }

            validCount++;
            links[i].setUrl(toUrl);
            outlinkList.add(links[i]);
            outlinks.add(toUrl);
          }
          
          //Publish fetch report event 
          if(activatePublisher) {
            FetcherThreadEvent reportEvent = new FetcherThreadEvent(PublishEventType.REPORT, url.toString());
            reportEvent.addOutlinksToEventData(outlinkList);
            reportEvent.addEventData(Nutch.FETCH_EVENT_TITLE, parseData.getTitle());
            reportEvent.addEventData(Nutch.FETCH_EVENT_CONTENTTYPE, parseData.getContentMeta().get("content-type"));
            reportEvent.addEventData(Nutch.FETCH_EVENT_SCORE, datum.getScore());
            reportEvent.addEventData(Nutch.FETCH_EVENT_FETCHTIME, datum.getFetchTime());
            reportEvent.addEventData(Nutch.FETCH_EVENT_CONTENTLANG, parseData.getContentMeta().get("content-language"));
            publisher.publish(reportEvent, conf);
          }

          // Only process depth N outlinks
          if (maxOutlinkDepth > 0 && outlinkDepth < maxOutlinkDepth
              && !fetchQueues.timelimitExceeded()) {
            FetchItem ft = FetchItem.create(url, null, queueMode);
            FetchItemQueue queue = fetchQueues.getFetchItemQueue(ft.queueID);
            queue.alreadyFetched.add(url.toString().hashCode());

            context.getCounter("FetcherOutlinks", "outlinks_detected").increment(
                outlinks.size());

            // Counter to limit num outlinks to follow per page
            int outlinkCounter = 0;

            String followUrl;

            // Walk over the outlinks and add as new FetchItem to the queues
            Iterator<String> iter = outlinks.iterator();
            while (iter.hasNext() && outlinkCounter < maxOutlinkDepthNumLinks) {
              followUrl = iter.next();

              // Check whether we'll follow external outlinks
              if (outlinksIgnoreExternal) {
                if (!URLUtil.getHost(url.toString()).equals(
                    URLUtil.getHost(followUrl))) {
                  continue;
                }
              }

              // Already followed?
              int urlHashCode = followUrl.hashCode();
              if (queue.alreadyFetched.contains(urlHashCode)) {
                continue;
              }
              queue.alreadyFetched.add(urlHashCode);
              
              // Create new FetchItem with depth incremented
              FetchItem fit = FetchItem.create(new Text(followUrl),
                  new CrawlDatum(CrawlDatum.STATUS_LINKED, interval),
                  queueMode, outlinkDepth + 1);
              
              context.getCounter("FetcherOutlinks", "outlinks_following").increment(1);    
              
              fetchQueues.addFetchItem(fit);

              outlinkCounter++;
            }
          }

          // Overwrite the outlinks in ParseData with the normalized and
          // filtered set
          parseData.setOutlinks(outlinkList.toArray(new Outlink[outlinkList
              .size()]));

          context.write(url, new NutchWritable(new ParseImpl(new ParseText(
              parse.getText()), parseData, parse.isCanonical())));
        }
      }
    } catch (IOException e) {
      if (LOG.isErrorEnabled()) {
        LOG.error("fetcher caught:", e);
      }
    }

    // return parse status (of the "original" URL if the ParseResult contains
    // multiple parses) which allows Fetcher to follow meta-redirects
    if (parseResult != null && !parseResult.isEmpty()) {
      Parse p = parseResult.get(content.getUrl());
      if (p != null) {
        context.getCounter("ParserStatus", ParseStatus.majorCodes[p
            .getData().getStatus().getMajorCode()]).increment(1);
        return p.getData().getStatus();
      }
    }
    return null;
  }
  
  private void outputRobotsTxt(List<Content> robotsTxtContent) throws InterruptedException {
    for (Content robotsTxt : robotsTxtContent) {
      LOG.debug("fetched and stored robots.txt {}",
          robotsTxt.getUrl());
      try {
        Text tUrl = new Text(robotsTxt.getUrl());
        if (storingContent) {
          context.write(tUrl, new NutchWritable(robotsTxt));
        }
        if (storingWarc && robotsTxtArchivingIsAllowed(robotsTxt)) {
          context.write(tUrl,
              new NutchWritable(new WarcCapture(tUrl, null, robotsTxt)));
        }
      } catch (IOException e) {
        LOG.error("fetcher caught:", e);
      }
    }
  }

  private boolean robotsTxtArchivingIsAllowed(Content robotsTxt) {
    String url = robotsTxt.getUrl();
    URL u = null;
    if (robotsTxtArchivingFilterUrl) {
      try {
        if (urlFilters.filter(url) == null) {
          u = new URL(url);
          if (robotsTxtArchivingFilterUrlAlways
              || !u.getFile().equals("/robots.txt")) {
            LOG.info("Archiving of robots.txt {} skipped by URL filters", url);
            context.getCounter("RobotsTxtArchiving", "filtered").increment(1);
            return false;
          }

        }
      } catch (URLFilterException | MalformedURLException e) {
        return false;
      }
    }

    if (robotsTxtArchivingFilterMime) {
      int status = 200;
      try {
        status = Integer
            .parseInt(robotsTxt.getMetadata().get(Nutch.FETCH_STATUS_KEY));
      } catch (NumberFormatException e) {
        // ignore
      }
      if (status == 200) {
        String contentType = robotsTxt.getContentType();
        if (contentType != null) {
          if (!robotsTxtArchivingAcceptedMimeTypes.contains(contentType)) {
            LOG.info("Archiving of robots.txt {} ({}) skipped by MIME filter",
                url, contentType);
            context.getCounter("RobotsTxtArchiving", "filtered_mime")
                .increment(1);
            return false;
          }
        }
      }
    }

    if (robotsTxtArchivingCheckRobotsTxt) {
      try {
        if (u == null) {
          u = new URL(url);
        }
        if (!u.getFile().equals("/robots.txt")) {
          Protocol protocol = protocolFactory.getProtocol(u);
          BaseRobotRules rules = protocol.getRobotRules(new Text(url), null,
              null);
          if (!rules.isAllowed(url)) {
            LOG.info(
                "Archiving of redirected robots.txt {} ({}) not allowed by robots.txt",
                url, robotsTxt.getContentType());
            context.getCounter("RobotsTxtArchiving", "robots_denied")
                .increment(1);
            return false;
          }
        }
      } catch (MalformedURLException | ProtocolNotFound e) {
        return false;
      }
    }

    return true;
  }

  private void updateStatus(int bytesInPage) throws IOException {
    pages.incrementAndGet();
    bytes.addAndGet(bytesInPage);
  }

  public synchronized void setHalted(boolean halted) {
    this.halted = halted;
  }

  public synchronized boolean isHalted() {
    return halted;
  }

  public String getReprUrl() {
    return reprUrl;
  }
  
  private void setReprUrl(String urlString) {
    this.reprUrl = urlString;
    
  }

}<|MERGE_RESOLUTION|>--- conflicted
+++ resolved
@@ -488,12 +488,7 @@
               /* FALLTHROUGH */
 
             case ProtocolStatus.RETRY: // retry
-<<<<<<< HEAD
-            case ProtocolStatus.BLOCKED:
               output(fit.url, fit.datum, (storing404s ? content : null), status,
-=======
-              output(fit.url, fit.datum, null, status,
->>>>>>> b02340df
                   CrawlDatum.STATUS_FETCH_RETRY);
               break;
 
