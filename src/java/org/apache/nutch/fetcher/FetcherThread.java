/*
 * Licensed to the Apache Software Foundation (ASF) under one or more
 * contributor license agreements.  See the NOTICE file distributed with
 * this work for additional information regarding copyright ownership.
 * The ASF licenses this file to You under the Apache License, Version 2.0
 * (the "License"); you may not use this file except in compliance with
 * the License.  You may obtain a copy of the License at
 *
 *     http://www.apache.org/licenses/LICENSE-2.0
 *
 * Unless required by applicable law or agreed to in writing, software
 * distributed under the License is distributed on an "AS IS" BASIS,
 * WITHOUT WARRANTIES OR CONDITIONS OF ANY KIND, either express or implied.
 * See the License for the specific language governing permissions and
 * limitations under the License.
 */
package org.apache.nutch.fetcher;

import java.io.IOException;
import java.lang.invoke.MethodHandles;
import java.net.MalformedURLException;
import java.net.URL;
import java.util.ArrayList;
import java.util.HashSet;
import java.util.Iterator;
import java.util.LinkedList;
import java.util.List;
import java.util.Map.Entry;
import java.util.Set;
import java.util.concurrent.atomic.AtomicInteger;
import java.util.concurrent.atomic.AtomicLong;

import org.apache.hadoop.conf.Configuration;
import org.apache.hadoop.io.Text;
import org.apache.hadoop.util.StringUtils;
import org.apache.nutch.crawl.CrawlDatum;
import org.apache.nutch.crawl.NutchWritable;
import org.apache.nutch.crawl.SignatureFactory;
import org.apache.nutch.fetcher.Fetcher.FetcherRun;
import org.apache.nutch.fetcher.FetcherThreadEvent.PublishEventType;
import org.apache.nutch.metadata.Metadata;
import org.apache.nutch.metadata.Nutch;
import org.apache.nutch.net.URLExemptionFilters;
import org.apache.nutch.net.URLFilterException;
import org.apache.nutch.net.URLFilters;
import org.apache.nutch.net.URLNormalizers;
import org.apache.nutch.net.protocols.ProtocolLogUtil;
import org.apache.nutch.net.protocols.Response;
import org.apache.nutch.parse.Outlink;
import org.apache.nutch.parse.Parse;
import org.apache.nutch.parse.ParseData;
import org.apache.nutch.parse.ParseImpl;
import org.apache.nutch.parse.ParseOutputFormat;
import org.apache.nutch.parse.ParseResult;
import org.apache.nutch.parse.ParseSegment;
import org.apache.nutch.parse.ParseStatus;
import org.apache.nutch.parse.ParseText;
import org.apache.nutch.parse.ParseUtil;
import org.apache.nutch.protocol.Content;
import org.apache.nutch.protocol.Protocol;
import org.apache.nutch.protocol.ProtocolFactory;
import org.apache.nutch.protocol.ProtocolNotFound;
import org.apache.nutch.protocol.ProtocolOutput;
import org.apache.nutch.protocol.ProtocolStatus;
import org.apache.nutch.scoring.ScoringFilterException;
import org.apache.nutch.scoring.ScoringFilters;
import org.apache.nutch.service.NutchServer;
import org.apache.nutch.util.StringUtil;
import org.apache.nutch.util.URLUtil;
import org.commoncrawl.util.WarcCapture;
import org.slf4j.Logger;
import org.slf4j.LoggerFactory;

import crawlercommons.robots.BaseRobotRules;

/**
 * This class picks items from queues and fetches the pages.
 */
public class FetcherThread extends Thread {

  private static final Logger LOG = LoggerFactory
      .getLogger(MethodHandles.lookup().lookupClass());

  private Configuration conf;
  private URLFilters urlFilters;
  private URLExemptionFilters urlExemptionFilters;
  private ScoringFilters scfilters;
  private ParseUtil parseUtil;
  private URLNormalizers normalizers;
  private ProtocolFactory protocolFactory;
  private long maxCrawlDelay;
  private long minCrawlDelay;
  private String queueMode;
  private int maxRedirect;
  private boolean maxRedirectExceededSkip = false;
  private String reprUrl;
  private boolean redirecting;
  private int redirectCount;
  private boolean ignoreInternalLinks;
  private boolean ignoreExternalLinks;
  private boolean ignoreAlsoRedirects;
  private String ignoreExternalLinksMode;

  // Used by fetcher.follow.outlinks.depth in parse
  private final int maxOutlinks;
  private final int maxOutlinkLength;
  private final int interval;
  private int maxOutlinkDepth;
  private int maxOutlinkDepthNumLinks;
  private boolean outlinksIgnoreExternal;

  URLFilters urlFiltersForOutlinks;
  URLNormalizers normalizersForOutlinks;

  private boolean skipTruncated;

  private boolean halted = false;

  private AtomicInteger activeThreads;

  private FetchItemQueues fetchQueues;

  private QueueFeeder feeder;

  private AtomicInteger spinWaiting;

  private AtomicLong lastRequestStart;

  private AtomicInteger errors;

  private String segmentName;

  private boolean parsing;

  private FetcherRun.Context context;

  private boolean storingContent;
  private boolean storingWarc;
  private boolean storing404s;
  private boolean storingProtocolVersions;

  private boolean signatureWithoutParsing;

  private AtomicInteger pages;

  private AtomicLong bytes;
  
  private long robotsDeferVisitsDelay;
  private int robotsDeferVisitsRetries;

  private List<Content> robotsTxtContent = null;

  private boolean robotsTxtArchivingFilterUrl = false;
  private boolean robotsTxtArchivingFilterUrlAlways = false;
  private boolean robotsTxtArchivingFilterMime = false;
  private boolean robotsTxtArchivingCheckRobotsTxt = false;
  private Set<String> robotsTxtArchivingAcceptedMimeTypes = new HashSet<>();

  //Used by the REST service
  private FetchNode fetchNode;
  private boolean reportToNutchServer;
  
  //Used for publishing events
  private FetcherThreadPublisher publisher;
  private boolean activatePublisher;

  private ProtocolLogUtil logUtil = new ProtocolLogUtil();

  public FetcherThread(Configuration conf, AtomicInteger activeThreads, FetchItemQueues fetchQueues, 
      QueueFeeder feeder, AtomicInteger spinWaiting, AtomicLong lastRequestStart, FetcherRun.Context context,
      AtomicInteger errors, String segmentName, boolean parsing, boolean storingContent, 
      AtomicInteger pages, AtomicLong bytes) {
    this.setDaemon(true); // don't hang JVM on exit
    this.setName("FetcherThread"); // use an informative name
    this.conf = conf;
    this.urlFilters = new URLFilters(conf);
    this.urlExemptionFilters = new URLExemptionFilters(conf);
    this.scfilters = new ScoringFilters(conf);
    this.parseUtil = new ParseUtil(conf);
    this.skipTruncated = conf.getBoolean(ParseSegment.SKIP_TRUNCATED, true);
    this.signatureWithoutParsing = conf.getBoolean("fetcher.signature", false);
    this.protocolFactory = new ProtocolFactory(conf);
    this.normalizers = new URLNormalizers(conf, URLNormalizers.SCOPE_FETCHER);
    this.maxCrawlDelay = conf.getInt("fetcher.max.crawl.delay", 30) * 1000;
    float crawlDelay = conf.getFloat("fetcher.server.delay", 1.0f);
    this.minCrawlDelay = (long) (conf.getFloat("fetcher.min.crawl.delay",
        crawlDelay) * 1000);
    this.activeThreads = activeThreads;
    this.fetchQueues = fetchQueues;
    this.feeder = feeder;
    this.spinWaiting = spinWaiting;
    this.lastRequestStart = lastRequestStart;
    this.context = context;
    this.errors = errors;
    this.segmentName = segmentName;
    this.parsing = parsing;
    this.storingContent = storingContent;
    this.storing404s = conf.getBoolean("fetcher.store.404s", false);
    this.storingWarc = Fetcher.isStoringWarc(conf);
    this.storingProtocolVersions = conf.getBoolean("store.protocol.versions",
        false);
    this.pages = pages;
    this.bytes = bytes;

    this.logUtil.setConf(conf);

    // NUTCH-2413 Apply filters and normalizers on outlinks
    // when parsing only if configured
    if (parsing) {
      if (conf.getBoolean("parse.filter.urls", true))
        this.urlFiltersForOutlinks = urlFilters;
      if (conf.getBoolean("parse.normalize.urls", true))
        this.normalizersForOutlinks = new URLNormalizers(conf,
            URLNormalizers.SCOPE_OUTLINK);
    }

    // NUTCH-2573 defer visits if robots.txt fails with HTTP 5xx
    if (conf.getBoolean("http.robots.503.defer.visits", true)) {
      this.robotsDeferVisitsDelay = conf
          .getLong("http.robots.503.defer.visits.delay", 5 * 60 * 1000L);
      this.robotsDeferVisitsRetries = conf
          .getInt("http.robots.503.defer.visits.retries", 3);
    }

    if((activatePublisher=conf.getBoolean("fetcher.publisher", false)))
      this.publisher = new FetcherThreadPublisher(conf);
    
    queueMode = conf.get("fetcher.queue.mode",
        FetchItemQueues.QUEUE_MODE_HOST);
    queueMode = FetchItemQueues.checkQueueMode(queueMode);
    LOG.info("{} {} Using queue mode : {}", getName(),
        Thread.currentThread().getId(), queueMode);

    this.maxRedirect = conf.getInt("http.redirect.max", 3);
    this.maxRedirectExceededSkip = conf
        .getBoolean("http.redirect.max.exceeded.skip", false);

    int maxOutlinksPerPage = conf.getInt("db.max.outlinks.per.page", 100);
    maxOutlinks = (maxOutlinksPerPage < 0) ? Integer.MAX_VALUE
        : maxOutlinksPerPage;
    int maxOutlinkL = conf.getInt("db.max.outlink.length", 4096);
    maxOutlinkLength = (maxOutlinkL < 0) ? Integer.MAX_VALUE : maxOutlinkL;
    interval = conf.getInt("db.fetch.interval.default", 2592000);
    ignoreInternalLinks = conf.getBoolean("db.ignore.internal.links", false);
    ignoreExternalLinks = conf.getBoolean("db.ignore.external.links", false);
    ignoreAlsoRedirects = conf.getBoolean("db.ignore.also.redirects", true);
    ignoreExternalLinksMode = conf.get("db.ignore.external.links.mode", "byHost");
    maxOutlinkDepth = conf.getInt("fetcher.follow.outlinks.depth", -1);
    outlinksIgnoreExternal = conf.getBoolean(
        "fetcher.follow.outlinks.ignore.external", false);
    maxOutlinkDepthNumLinks = conf.getInt(
        "fetcher.follow.outlinks.num.links", 4);
    if (conf.getBoolean("fetcher.store.robotstxt", false)) {
      if (storingContent || storingWarc) {
        robotsTxtContent = new LinkedList<>();
        robotsTxtArchivingFilterUrl = conf
            .getBoolean("fetcher.robotstxt.archiving.filter.url", false);
        robotsTxtArchivingFilterUrlAlways = conf
            .getBoolean("fetcher.robotstxt.archiving.filter.url.always", false);
        robotsTxtArchivingFilterMime = conf
            .getBoolean("fetcher.robotstxt.archiving.filter.mime", false);
        robotsTxtArchivingCheckRobotsTxt = conf
            .getBoolean("fetcher.robotstxt.archiving.check.robotstxt", false);
        if (robotsTxtArchivingFilterMime) {
          robotsTxtArchivingAcceptedMimeTypes.addAll(conf.getStringCollection(
              "fetcher.robotstxt.archiving.filter.mime.accept"));
        }
      } else {
        LOG.warn(
            "{} {} Ignoring fetcher.store.robotstxt because not storing content (fetcher.store.content)!",
            getName(), Thread.currentThread().getId());
      }
    }
  }

  @Override
  @SuppressWarnings("fallthrough")
  public void run() {
    activeThreads.incrementAndGet(); // count threads

    FetchItem fit = null;
    try {
      // checking for the server to be running and fetcher.parse to be true
      if (parsing && NutchServer.getInstance().isRunning())
        reportToNutchServer = true;
      
      while (true) {
        // creating FetchNode for storing in FetchNodeDb
        if (reportToNutchServer)
          this.fetchNode = new FetchNode();
        else
          this.fetchNode = null;

        // check whether must be stopped
        if (isHalted()) {
          LOG.debug("{} set to halted", getName());
          fit = null;
          return;
        }

        fit = fetchQueues.getFetchItem();
        if (fit == null) {
          if (feeder.isAlive() || fetchQueues.getTotalSize() > 0) {
            LOG.debug("{} spin-waiting ...", getName());
            // spin-wait.
            spinWaiting.incrementAndGet();
            try {
              Thread.sleep(500);
            } catch (Exception e) {
            }
            spinWaiting.decrementAndGet();
            continue;
          } else {
            // all done, finish this thread
            LOG.info("{} {} has no more work available", getName(),
                Thread.currentThread().getId());
            return;
          }
        }
        lastRequestStart.set(System.currentTimeMillis());

        Text reprUrlWritable = (Text) fit.datum.getMetaData().get(
            Nutch.WRITABLE_REPR_URL_KEY);
        if (reprUrlWritable == null) {
          setReprUrl(fit.url.toString());
        } else {
          setReprUrl(reprUrlWritable.toString());
        }

        try {
          // fetch the page
          redirecting = false;
          redirectCount = 0;
          
          //Publisher event
          if(activatePublisher) {
            FetcherThreadEvent startEvent = new FetcherThreadEvent(PublishEventType.START, fit.getUrl().toString());
            publisher.publish(startEvent, conf);
          }
          
          do {
            LOG.info("{} {} fetching {} (queue crawl delay={}ms)", getName(),
                Thread.currentThread().getId(), fit.url,
                fetchQueues.getFetchItemQueue(fit.queueID).crawlDelay);
            LOG.debug("redirectCount={}", redirectCount);
            redirecting = false;
            Protocol protocol = this.protocolFactory.getProtocol(fit.u);
            BaseRobotRules rules = protocol.getRobotRules(fit.url, fit.datum,
                robotsTxtContent);
            if (robotsTxtContent != null) {
              outputRobotsTxt(robotsTxtContent);
              robotsTxtContent.clear();
            }
            if (rules.isDeferVisits()) {
              LOG.info("Defer visits for queue {} : {}", fit.queueID, fit.url);
              // retry the fetch item
              if (fetchQueues.timelimitExceeded()) {
                fetchQueues.finishFetchItem(fit, true);
              } else {
                fetchQueues.addFetchItem(fit);
              }
              // but check whether it's time to cancel the queue
              int killedURLs = fetchQueues.checkExceptionThreshold(
                  fit.getQueueID(), this.robotsDeferVisitsRetries + 1,
                  this.robotsDeferVisitsDelay);
              if (killedURLs != 0) {
                context
                    .getCounter("FetcherStatus", "robots_defer_visits_dropped")
                    .increment(killedURLs);
              }
              continue;
            }
            if (!rules.isAllowed(fit.url.toString())) {
              // unblock
              fetchQueues.finishFetchItem(fit, true);
              LOG.info("Denied by robots.txt: {}", fit.url);
              output(fit.url, fit.datum, null,
                  ProtocolStatus.STATUS_ROBOTS_DENIED,
                  CrawlDatum.STATUS_FETCH_GONE);
              context.getCounter("FetcherStatus", "robots_denied").increment(1);
              continue;
            }
            if (rules.getCrawlDelay() > 0) {
              if (rules.getCrawlDelay() > maxCrawlDelay && maxCrawlDelay >= 0) {
                // unblock
                fetchQueues.finishFetchItem(fit, true);
                LOG.info("Crawl-Delay for {} too long ({} ms), skipping",
                    fit.url, rules.getCrawlDelay());
                output(fit.url, fit.datum, null,
                    ProtocolStatus.STATUS_ROBOTS_DENIED,
                    CrawlDatum.STATUS_FETCH_GONE);
                context.getCounter("FetcherStatus",
                    "robots_denied_maxcrawldelay").increment(1);
                continue;
              } else {
                FetchItemQueue fiq = fetchQueues.getFetchItemQueue(fit.queueID);
                long crawlDelay = rules.getCrawlDelay();
                if (crawlDelay < minCrawlDelay) {
                  LOG.info(
                      "Crawl-Delay for {} too short ({} ms), adjusting to {} ms",
                      fit.url, rules.getCrawlDelay(), minCrawlDelay);
                  crawlDelay = minCrawlDelay;
                }
                fiq.crawlDelay = crawlDelay;
                LOG.debug(
                    "Crawl delay for queue: {} is set to {} as per robots.txt. url: {}",
                    fit.queueID, fiq.crawlDelay, fit.url);
              }
            }
            ProtocolOutput output = protocol.getProtocolOutput(fit.url,
                fit.datum);
            ProtocolStatus status = output.getStatus();
            Content content = output.getContent();
            ParseStatus pstatus = null;
            // unblock queue
            fetchQueues.finishFetchItem(fit);

            // used for FetchNode
            if (fetchNode != null) {
              fetchNode.setStatus(status.getCode());
              fetchNode.setFetchTime(System.currentTimeMillis());
              fetchNode.setUrl(fit.url);
            }
            
            //Publish fetch finish event
            if(activatePublisher) {
              FetcherThreadEvent endEvent = new FetcherThreadEvent(PublishEventType.END, fit.getUrl().toString());
              endEvent.addEventData("status", status.getName());
              publisher.publish(endEvent, conf);
            }
            context.getCounter("FetcherStatus", status.getName()).increment(1);

            if (storingProtocolVersions && content != null) {
              countProtocolVersions(content.getMetadata());
            }

            switch (status.getCode()) {

            case ProtocolStatus.SUCCESS: // got a page
              pstatus = output(fit.url, fit.datum, content, status,
                  CrawlDatum.STATUS_FETCH_SUCCESS, fit.outlinkDepth);
              updateStatus(content.getContent().length);
              if (pstatus != null && pstatus.isSuccess()
                  && pstatus.getMinorCode() == ParseStatus.SUCCESS_REDIRECT) {
                String newUrl = pstatus.getMessage();
                int refreshTime = Integer.parseInt(pstatus.getArgs()[1]);
                Text redirUrl = handleRedirect(fit, newUrl,
                    refreshTime < Fetcher.PERM_REFRESH_TIME,
                    Fetcher.CONTENT_REDIR);
                if (redirUrl != null) {
                  fit = queueRedirect(redirUrl, fit);
                }
              }
              break;

            case ProtocolStatus.MOVED: // redirect
            case ProtocolStatus.TEMP_MOVED:
              int code;
              boolean temp;
              if (status.getCode() == ProtocolStatus.MOVED) {
                code = CrawlDatum.STATUS_FETCH_REDIR_PERM;
                temp = false;
              } else {
                code = CrawlDatum.STATUS_FETCH_REDIR_TEMP;
                temp = true;
              }
              output(fit.url, fit.datum, content, status, code);
              String newUrl = status.getMessage();
              Text redirUrl = handleRedirect(fit, newUrl, temp,
                  Fetcher.PROTOCOL_REDIR);
              if (redirUrl != null) {
                fit = queueRedirect(redirUrl, fit);
              } else {
                // stop redirecting
                redirecting = false;
              }
              break;

            case ProtocolStatus.EXCEPTION:
              logError(fit.url, status.getMessage());
              int killedURLs = fetchQueues
                  .checkExceptionThreshold(fit.getQueueID());
              if (killedURLs != 0)
                context.getCounter("FetcherStatus",
                    "AboveExceptionThresholdInQueue").increment(killedURLs);
              /* FALLTHROUGH */

            case ProtocolStatus.RETRY: // retry
              output(fit.url, fit.datum, (storing404s ? content : null), status,
                  CrawlDatum.STATUS_FETCH_RETRY);
              break;

            case ProtocolStatus.GONE: // gone
            case ProtocolStatus.NOTFOUND:
            case ProtocolStatus.ACCESS_DENIED:
            case ProtocolStatus.ROBOTS_DENIED:
              output(fit.url, fit.datum, (storing404s ? content : null), status,
                  CrawlDatum.STATUS_FETCH_GONE);
              break;

            case ProtocolStatus.NOTMODIFIED:
              output(fit.url, fit.datum, (storing404s ? content : null), status,
                  CrawlDatum.STATUS_FETCH_NOTMODIFIED);
              break;

            default:
<<<<<<< HEAD
              if (LOG.isWarnEnabled()) {
                LOG.warn("{} {} Unknown ProtocolStatus: {}", getName(),
                    Thread.currentThread().getId(), status.getCode());
              }
              output(fit.url, fit.datum, (storing404s ? content : null), status,
=======
              LOG.warn("{} {} Unknown ProtocolStatus: {}", getName(),
                  Thread.currentThread().getId(), status.getCode());
              output(fit.url, fit.datum, null, status,
>>>>>>> 8416da8a
                  CrawlDatum.STATUS_FETCH_RETRY);
            }

            if (redirecting && redirectCount > maxRedirect) {
              fetchQueues.finishFetchItem(fit);
              context.getCounter("FetcherStatus", "redirect_count_exceeded")
                  .increment(1);
              LOG.info("{} {} - redirect count exceeded {} ({})", getName(),
                  Thread.currentThread().getId(), fit.url,
                  maxRedirectExceededSkip ? "skipped" : "linked");
              if (maxRedirectExceededSkip) {
                // skip redirect target when redirect count is exceeded
              } else {
                Text newUrl = new Text(status.getMessage());
                CrawlDatum newDatum = createRedirDatum(newUrl, fit,
                    CrawlDatum.STATUS_LINKED);
                output(newUrl, newDatum, null, null, CrawlDatum.STATUS_LINKED);
              }
            }

          } while (redirecting && (redirectCount <= maxRedirect));

        } catch (Throwable t) { // unexpected exception
          // unblock
          fetchQueues.finishFetchItem(fit);
          String message;
          if (LOG.isDebugEnabled()) {
            message = StringUtils.stringifyException(t);
          } else if (logUtil.logShort(t)) {
            message = t.getClass().getName();
          } else {
            message = StringUtils.stringifyException(t);
          }
          logError(fit.url, message);
          output(fit.url, fit.datum, null, ProtocolStatus.STATUS_FAILED,
              CrawlDatum.STATUS_FETCH_RETRY);
        }
      }

    } catch (Throwable e) {
      LOG.error("fetcher caught:", e);
    } finally {
      if (fit != null) {
        fetchQueues.finishFetchItem(fit);
      }
      activeThreads.decrementAndGet(); // count threads
      LOG.info("{} {} -finishing thread {}, activeThreads={}", getName(),
          Thread.currentThread().getId(), getName(), activeThreads);
    }
  }

  private Text handleRedirect(FetchItem fit, String newUrl,
      boolean temp, String redirType)
      throws MalformedURLException, URLFilterException, InterruptedException {
    if (newUrl.length() > maxOutlinkLength) {
      return null;
    }
    newUrl = normalizers.normalize(newUrl, URLNormalizers.SCOPE_FETCHER);
    newUrl = urlFilters.filter(newUrl);
    String urlString = fit.url.toString();

    if (newUrl == null || newUrl.equals(urlString)) {
      LOG.debug(" - {} redirect skipped: {}", redirType,
          (newUrl != null ? "to same url" : "filtered"));
      return null;
    }

    if (ignoreAlsoRedirects && (ignoreExternalLinks || ignoreInternalLinks)) {
      try {
        URL origUrl = fit.u;
        URL redirUrl = new URL(newUrl);
        if (ignoreExternalLinks) {
          String origHostOrDomain, newHostOrDomain;
          if ("bydomain".equalsIgnoreCase(ignoreExternalLinksMode)) {
            origHostOrDomain = URLUtil.getDomainName(origUrl).toLowerCase();
            newHostOrDomain = URLUtil.getDomainName(redirUrl).toLowerCase();
          } else {
            // byHost
            origHostOrDomain = origUrl.getHost().toLowerCase();
            newHostOrDomain = redirUrl.getHost().toLowerCase();
          }
          if (!origHostOrDomain.equals(newHostOrDomain)) {
            LOG.debug(
                " - ignoring redirect {} from {} to {} because external links are ignored",
                redirType, urlString, newUrl);
            return null;
          }
        }

        if (ignoreInternalLinks) {
          String origHost = origUrl.getHost().toLowerCase();
          String newHost = redirUrl.getHost().toLowerCase();
          if (origHost.equals(newHost)) {
            LOG.debug(
                " - ignoring redirect {} from {} to {} because internal links are ignored",
                redirType, urlString, newUrl);
            return null;
          }
        }
      } catch (MalformedURLException e) {
        return null;
      }
    }

    reprUrl = URLUtil.chooseRepr(reprUrl, newUrl, temp);
    Text url = new Text(newUrl);
    if (maxRedirect > 0) {
      redirecting = true;
      redirectCount++;
      LOG.debug(" - {} redirect to {} (fetching now)", redirType, url);
      return url;
    } else {
      CrawlDatum newDatum = createRedirDatum(url, fit, CrawlDatum.STATUS_LINKED);
      output(url, newDatum, null, null, CrawlDatum.STATUS_LINKED);
      LOG.debug(" - {} redirect to {} (fetching later)", redirType, url);
      return null;
    }
  }

  private CrawlDatum createRedirDatum(Text redirUrl, FetchItem fit, byte status) {
    CrawlDatum newDatum = new CrawlDatum(status, fit.datum.getFetchInterval(),
        fit.datum.getScore());
    // transfer existing metadata
    newDatum.getMetaData().putAll(fit.datum.getMetaData());
    try {
      scfilters.initialScore(redirUrl, newDatum);
    } catch (ScoringFilterException e) {
      LOG.error("Scoring filtering failed for {}: ", redirUrl, e);
    }
    if (reprUrl != null) {
      newDatum.getMetaData().put(Nutch.WRITABLE_REPR_URL_KEY,
          new Text(reprUrl));
    }
    return newDatum;
  }

  private FetchItem queueRedirect(Text redirUrl, FetchItem fit)
      throws ScoringFilterException {
    if (fetchQueues.redirectIsQueuedRecently(redirUrl)) {
      redirecting = false;
      context.getCounter("FetcherStatus", "redirect_deduplicated").increment(1);
      LOG.debug(" - ignoring redirect from {} to {} as duplicate", fit.url,
          redirUrl);
      return null;
    } else if (fetchQueues.timelimitExceeded()) {
      redirecting = false;
      context.getCounter("FetcherStatus", "hitByTimeLimit").increment(1);
      LOG.debug(" - ignoring redirect from {} to {} - timelimit reached",
          fit.url, redirUrl);
      return null;
    }
    CrawlDatum newDatum = createRedirDatum(redirUrl, fit, CrawlDatum.STATUS_DB_UNFETCHED);
    fit = FetchItem.create(redirUrl, newDatum, queueMode);
    if (fit != null) {
      FetchItemQueue fiq = fetchQueues.getFetchItemQueue(fit.queueID);
      fiq.addInProgressFetchItem(fit);
    } else {
      // stop redirecting
      redirecting = false;
      context.getCounter("FetcherStatus", "FetchItem.notCreated.redirect").increment(1);
    }
    return fit;
  }

  private void logError(Text url, String message) {
    LOG.info("{} {} fetch of {} failed with: {}", getName(),
        Thread.currentThread().getId(), url, message);
    errors.incrementAndGet();
  }

  private void countProtocolVersions(Metadata contentMetadata) {
    if (contentMetadata == null) {
      return;
    }
    String versionStr = contentMetadata.get(Response.PROTOCOL_VERSIONS);
    if (versionStr != null) {
      String[] versions = versionStr.split(",");
      if (versions.length >= 1) {
        context.getCounter("HttpProtocolVersion", versions[0]).increment(1);
      } else {
        context.getCounter("HttpProtocolVersion", "unknown").increment(1);
      }
      for (int i = 1; i < versions.length; i++) {
        context.getCounter("TlsProtocolVersion", versions[i]).increment(1);
      }
    }
    String ipaddress = contentMetadata.get(Response.IP_ADDRESS);
    if (ipaddress == null) {
      // IP address is not recorded
    } else if (ipaddress.indexOf(':') != -1) {
      context.getCounter("IPaddressVersion", "IPv6").increment(1);
    } else {
      context.getCounter("IPaddressVersion", "IPv4").increment(1);
    }
  }

  private ParseStatus output(Text key, CrawlDatum datum, Content content,
      ProtocolStatus pstatus, int status) throws InterruptedException{
    return output(key, datum, content, pstatus, status, 0);
  }

  private ParseStatus output(Text key, CrawlDatum datum, Content content,
      ProtocolStatus pstatus, int status, int outlinkDepth) throws InterruptedException{

    datum.setStatus(status);
    datum.setFetchTime(System.currentTimeMillis());
    if (pstatus != null)
      datum.getMetaData().put(Nutch.WRITABLE_PROTO_STATUS_KEY, pstatus);

    ParseResult parseResult = null;
    if (content != null) {
      Metadata metadata = content.getMetadata();

      // store the guessed content type in the crawldatum
      if (content.getContentType() != null)
        datum.getMetaData().put(new Text(Metadata.CONTENT_TYPE),
            new Text(content.getContentType()));

      // add segment to metadata
      metadata.set(Nutch.SEGMENT_NAME_KEY, segmentName);
      // add score to content metadata so that ParseSegment can pick it up.
      try {
        scfilters.passScoreBeforeParsing(key, datum, content);
      } catch (Exception e) {
        LOG.warn("{} {} Couldn't pass score, url {} ({})", getName(),
            Thread.currentThread().getId(), key, e);
      }

      if (status == CrawlDatum.STATUS_FETCH_SUCCESS) {
        if (parsing && !(skipTruncated && ParseSegment.isTruncated(content))) {
          try {
            parseResult = this.parseUtil.parse(content);
          } catch (Exception e) {
            LOG.warn("{} {} Error parsing: {}: {}", getName(),
                Thread.currentThread().getId(), key,
                StringUtils.stringifyException(e));
          }
        }

        if (parseResult == null && (parsing || signatureWithoutParsing)) {
          byte[] signature = SignatureFactory.getSignature(conf)
              .calculate(content, new ParseStatus().getEmptyParse(conf));
          datum.setSignature(signature);
        }
      }

      /*
       * Store status code in content So we can read this value during parsing
       * (as a separate job) and decide to parse or not.
       */
      content.getMetadata().add(Nutch.FETCH_STATUS_KEY,
          Integer.toString(status));
    }

    try {
      context.write(key, new NutchWritable(datum));
      if (content != null && storingContent)
        context.write(key, new NutchWritable(content));
      if (storingWarc) {
        WarcCapture warcCapture = new WarcCapture(key, datum, content);
        context.write(key, new NutchWritable(warcCapture));
      }
      if (parseResult != null) {
        for (Entry<Text, Parse> entry : parseResult) {
          Text url = entry.getKey();
          Parse parse = entry.getValue();
          ParseStatus parseStatus = parse.getData().getStatus();
          ParseData parseData = parse.getData();

          if (!parseStatus.isSuccess()) {
            LOG.warn("{} {} Error parsing: {}: {}", getName(),
                Thread.currentThread().getId(), key, parseStatus);
            parse = parseStatus.getEmptyParse(conf);
          }

          // Calculate page signature. For non-parsing fetchers this will
          // be done in ParseSegment
          byte[] signature = SignatureFactory.getSignature(conf)
              .calculate(content, parse);
          // Ensure segment name and score are in parseData metadata
          parseData.getContentMeta().set(Nutch.SEGMENT_NAME_KEY, segmentName);
          parseData.getContentMeta().set(Nutch.SIGNATURE_KEY,
              StringUtil.toHexString(signature));
          // Pass fetch time to content meta
          parseData.getContentMeta().set(Nutch.FETCH_TIME_KEY,
              Long.toString(datum.getFetchTime()));
          if (url.equals(key))
            datum.setSignature(signature);
          try {
            scfilters.passScoreAfterParsing(url, content, parse);
          } catch (Exception e) {
            LOG.warn("{} {} Couldn't pass score, url {} ({})", getName(),
                Thread.currentThread().getId(), key, e);
          }

          String origin = null;

          // collect outlinks for subsequent db update
          Outlink[] links = parseData.getOutlinks();
          int outlinksToStore = Math.min(maxOutlinks, links.length);
          if (ignoreExternalLinks || ignoreInternalLinks) {
            URL originURL = new URL(url.toString());
            // based on domain?
            if ("bydomain".equalsIgnoreCase(ignoreExternalLinksMode)) {
              origin = URLUtil.getDomainName(originURL).toLowerCase();
            } 
            // use host 
            else {
              origin = originURL.getHost().toLowerCase();
            }
          }
          
          //used by fetchNode         
          if(fetchNode!=null){
            fetchNode.setOutlinks(links);
            fetchNode.setTitle(parseData.getTitle());
            FetchNodeDb.getInstance().put(fetchNode.getUrl().toString(), fetchNode);
          }
          int validCount = 0;

          // Process all outlinks, normalize, filter and deduplicate
          List<Outlink> outlinkList = new ArrayList<>(outlinksToStore);
          HashSet<String> outlinks = new HashSet<>(outlinksToStore);
          for (int i = 0; i < links.length && validCount < outlinksToStore; i++) {
            String toUrl = links[i].getToUrl();

            if (toUrl.length() > maxOutlinkLength) {
              continue;
            }
            toUrl = ParseOutputFormat.filterNormalize(url.toString(), toUrl,
                origin, ignoreInternalLinks, ignoreExternalLinks,
                ignoreExternalLinksMode, urlFiltersForOutlinks,
                urlExemptionFilters, normalizersForOutlinks);
            if (toUrl == null) {
              continue;
            }

            validCount++;
            links[i].setUrl(toUrl);
            outlinkList.add(links[i]);
            outlinks.add(toUrl);
          }
          
          //Publish fetch report event 
          if(activatePublisher) {
            FetcherThreadEvent reportEvent = new FetcherThreadEvent(PublishEventType.REPORT, url.toString());
            reportEvent.addOutlinksToEventData(outlinkList);
            reportEvent.addEventData(Nutch.FETCH_EVENT_TITLE, parseData.getTitle());
            reportEvent.addEventData(Nutch.FETCH_EVENT_CONTENTTYPE, parseData.getContentMeta().get("content-type"));
            reportEvent.addEventData(Nutch.FETCH_EVENT_SCORE, datum.getScore());
            reportEvent.addEventData(Nutch.FETCH_EVENT_FETCHTIME, datum.getFetchTime());
            reportEvent.addEventData(Nutch.FETCH_EVENT_CONTENTLANG, parseData.getContentMeta().get("content-language"));
            publisher.publish(reportEvent, conf);
          }

          // Only process depth N outlinks
          if (maxOutlinkDepth > 0 && outlinkDepth < maxOutlinkDepth
              && !fetchQueues.timelimitExceeded()) {
            FetchItem ft = FetchItem.create(url, null, queueMode);
            FetchItemQueue queue = fetchQueues.getFetchItemQueue(ft.queueID);
            queue.alreadyFetched.add(url.toString().hashCode());

            context.getCounter("FetcherOutlinks", "outlinks_detected").increment(
                outlinks.size());

            // Counter to limit num outlinks to follow per page
            int outlinkCounter = 0;

            String followUrl;

            // Walk over the outlinks and add as new FetchItem to the queues
            Iterator<String> iter = outlinks.iterator();
            while (iter.hasNext() && outlinkCounter < maxOutlinkDepthNumLinks) {
              followUrl = iter.next();

              // Check whether we'll follow external outlinks
              if (outlinksIgnoreExternal) {
                if (!URLUtil.getHost(url.toString()).equals(
                    URLUtil.getHost(followUrl))) {
                  continue;
                }
              }

              // Already followed?
              int urlHashCode = followUrl.hashCode();
              if (queue.alreadyFetched.contains(urlHashCode)) {
                continue;
              }
              queue.alreadyFetched.add(urlHashCode);
              
              // Create new FetchItem with depth incremented
              FetchItem fit = FetchItem.create(new Text(followUrl),
                  new CrawlDatum(CrawlDatum.STATUS_LINKED, interval),
                  queueMode, outlinkDepth + 1);
              
              context.getCounter("FetcherOutlinks", "outlinks_following").increment(1);    
              
              fetchQueues.addFetchItem(fit);

              outlinkCounter++;
            }
          }

          // Overwrite the outlinks in ParseData with the normalized and
          // filtered set
          parseData.setOutlinks(outlinkList.toArray(new Outlink[outlinkList
              .size()]));

          context.write(url, new NutchWritable(new ParseImpl(new ParseText(
              parse.getText()), parseData, parse.isCanonical())));
        }
      }
    } catch (IOException e) {
      LOG.error("fetcher caught:", e);
    }

    // return parse status (of the "original" URL if the ParseResult contains
    // multiple parses) which allows Fetcher to follow meta-redirects
    if (parseResult != null && !parseResult.isEmpty()) {
      Parse p = parseResult.get(content.getUrl());
      if (p != null) {
        context.getCounter("ParserStatus", ParseStatus.majorCodes[p
            .getData().getStatus().getMajorCode()]).increment(1);
        return p.getData().getStatus();
      }
    }
    return null;
  }
  
  private void outputRobotsTxt(List<Content> robotsTxtContent) throws InterruptedException {
    for (Content robotsTxt : robotsTxtContent) {
      LOG.debug("Fetched and stored robots.txt {}",
          robotsTxt.getUrl());
      try {
        Text tUrl = new Text(robotsTxt.getUrl());
        if (storingContent) {
          context.write(tUrl, new NutchWritable(robotsTxt));
        }
        if (storingWarc && robotsTxtArchivingIsAllowed(robotsTxt)) {
          context.write(tUrl,
              new NutchWritable(new WarcCapture(tUrl, null, robotsTxt)));
        }
      } catch (IOException e) {
        LOG.error("Fetcher failed to store the robots.txt:", e);
      }
    }
  }

  private boolean robotsTxtArchivingIsAllowed(Content robotsTxt) {
    String url = robotsTxt.getUrl();
    URL u = null;
    if (robotsTxtArchivingFilterUrl) {
      try {
        if (urlFilters.filter(url) == null) {
          u = new URL(url);
          if (robotsTxtArchivingFilterUrlAlways
              || !u.getFile().equals("/robots.txt")) {
            LOG.info("Archiving of robots.txt {} skipped by URL filters", url);
            context.getCounter("RobotsTxtArchiving", "filtered").increment(1);
            return false;
          }

        }
      } catch (URLFilterException | MalformedURLException e) {
        return false;
      }
    }

    if (robotsTxtArchivingFilterMime) {
      int status = 200;
      try {
        status = Integer
            .parseInt(robotsTxt.getMetadata().get(Nutch.FETCH_STATUS_KEY));
      } catch (NumberFormatException e) {
        // ignore
      }
      if (status == 200) {
        String contentType = robotsTxt.getContentType();
        if (contentType != null) {
          if (!robotsTxtArchivingAcceptedMimeTypes.contains(contentType)) {
            LOG.info("Archiving of robots.txt {} ({}) skipped by MIME filter",
                url, contentType);
            context.getCounter("RobotsTxtArchiving", "filtered_mime")
                .increment(1);
            return false;
          }
        }
      }
    }

    if (robotsTxtArchivingCheckRobotsTxt) {
      try {
        if (u == null) {
          u = new URL(url);
        }
        if (!u.getFile().equals("/robots.txt")) {
          Protocol protocol = protocolFactory.getProtocol(u);
          BaseRobotRules rules = protocol.getRobotRules(new Text(url), null,
              null);
          if (!rules.isAllowed(url)) {
            LOG.info(
                "Archiving of redirected robots.txt {} ({}) not allowed by robots.txt",
                url, robotsTxt.getContentType());
            context.getCounter("RobotsTxtArchiving", "robots_denied")
                .increment(1);
            return false;
          }
        }
      } catch (MalformedURLException | ProtocolNotFound e) {
        return false;
      }
    }

    return true;
  }

  private void updateStatus(int bytesInPage) throws IOException {
    pages.incrementAndGet();
    bytes.addAndGet(bytesInPage);
  }

  public synchronized void setHalted(boolean halted) {
    this.halted = halted;
  }

  public synchronized boolean isHalted() {
    return halted;
  }

  public String getReprUrl() {
    return reprUrl;
  }
  
  private void setReprUrl(String urlString) {
    this.reprUrl = urlString;
    
  }

}<|MERGE_RESOLUTION|>--- conflicted
+++ resolved
@@ -504,17 +504,9 @@
               break;
 
             default:
-<<<<<<< HEAD
-              if (LOG.isWarnEnabled()) {
-                LOG.warn("{} {} Unknown ProtocolStatus: {}", getName(),
-                    Thread.currentThread().getId(), status.getCode());
-              }
-              output(fit.url, fit.datum, (storing404s ? content : null), status,
-=======
               LOG.warn("{} {} Unknown ProtocolStatus: {}", getName(),
                   Thread.currentThread().getId(), status.getCode());
-              output(fit.url, fit.datum, null, status,
->>>>>>> 8416da8a
+              output(fit.url, fit.datum, (storing404s ? content : null), status,
                   CrawlDatum.STATUS_FETCH_RETRY);
             }
 
