/*
 * Licensed to the Apache Software Foundation (ASF) under one or more
 * contributor license agreements.  See the NOTICE file distributed with
 * this work for additional information regarding copyright ownership.
 * The ASF licenses this file to You under the Apache License, Version 2.0
 * (the "License"); you may not use this file except in compliance with
 * the License.  You may obtain a copy of the License at
 *
 *     http://www.apache.org/licenses/LICENSE-2.0
 *
 * Unless required by applicable law or agreed to in writing, software
 * distributed under the License is distributed on an "AS IS" BASIS,
 * WITHOUT WARRANTIES OR CONDITIONS OF ANY KIND, either express or implied.
 * See the License for the specific language governing permissions and
 * limitations under the License.
 */
package org.apache.nutch.fetcher;

import java.io.File;
import java.io.IOException;
import java.lang.invoke.MethodHandles;
import java.util.ArrayList;
import java.util.Arrays;
import java.util.HashMap;
import java.util.LinkedList;
import java.util.List;
import java.util.Map;
import java.util.concurrent.TimeUnit;
import java.util.concurrent.atomic.AtomicInteger;
import java.util.concurrent.atomic.AtomicLong;

import org.apache.commons.lang3.time.StopWatch;
import org.apache.hadoop.conf.Configuration;
import org.apache.hadoop.fs.FileStatus;
import org.apache.hadoop.fs.Path;
import org.apache.hadoop.io.Text;
import org.apache.hadoop.mapreduce.InputSplit;
import org.apache.hadoop.mapreduce.Job;
import org.apache.hadoop.mapreduce.JobContext;
import org.apache.hadoop.mapreduce.Mapper;
import org.apache.hadoop.mapreduce.lib.input.FileInputFormat;
import org.apache.hadoop.mapreduce.lib.input.FileSplit;
import org.apache.hadoop.mapreduce.lib.input.SequenceFileInputFormat;
import org.apache.hadoop.mapreduce.lib.output.FileOutputFormat;
import org.apache.hadoop.util.StringUtils;
import org.apache.hadoop.util.Tool;
import org.apache.hadoop.util.ToolRunner;
import org.apache.nutch.crawl.CrawlDatum;
import org.apache.nutch.crawl.NutchWritable;
import org.apache.nutch.metadata.Nutch;
import org.apache.nutch.util.MimeUtil;
import org.apache.nutch.util.NutchConfiguration;
import org.apache.nutch.util.NutchJob;
import org.apache.nutch.util.NutchTool;
import org.apache.nutch.util.TimingUtil;
import org.slf4j.Logger;
import org.slf4j.LoggerFactory;

/**
 * A queue-based fetcher.
 * 
 * <p>
 * This fetcher uses a well-known model of one producer (a QueueFeeder) and many
 * consumers (FetcherThread-s).
 * 
 * <p>
 * QueueFeeder reads input fetchlists and populates a set of FetchItemQueue-s,
 * which hold FetchItem-s that describe the items to be fetched. There are as
 * many queues as there are unique hosts, but at any given time the total number
 * of fetch items in all queues is less than a fixed number (currently set to a
 * multiple of the number of threads).
 * 
 * <p>
 * As items are consumed from the queues, the QueueFeeder continues to add new
 * input items, so that their total count stays fixed (FetcherThread-s may also
 * add new items to the queues e.g. as a results of redirection) - until all
 * input items are exhausted, at which point the number of items in the queues
 * begins to decrease. When this number reaches 0 fetcher will finish.
 * 
 * <p>
 * This fetcher implementation handles per-host blocking itself, instead of
 * delegating this work to protocol-specific plugins. Each per-host queue
 * handles its own "politeness" settings, such as the maximum number of
 * concurrent requests and crawl delay between consecutive requests - and also a
 * list of requests in progress, and the time the last request was finished. As
 * FetcherThread-s ask for new items to be fetched, queues may return eligible
 * items or null if for "politeness" reasons this host's queue is not yet ready.
 * 
 * <p>
 * If there are still unfetched items in the queues, but none of the items are
 * ready, FetcherThread-s will spin-wait until either some items become
 * available, or a timeout is reached (at which point the Fetcher will abort,
 * assuming the task is hung).
 * 
 * @author Andrzej Bialecki
 */
public class Fetcher extends NutchTool implements Tool {

  public static final int PERM_REFRESH_TIME = 5;

  public static final String CONTENT_REDIR = "content";

  public static final String PROTOCOL_REDIR = "protocol";

  private static final Logger LOG = LoggerFactory
      .getLogger(MethodHandles.lookup().lookupClass());

  public static class InputFormat
      extends SequenceFileInputFormat<Text, CrawlDatum> {
    /**
     * Don't split inputs to keep things polite - a single fetch list must be
     * processed in one fetcher task. Do not split a fetch lists and assigning
     * the splits to multiple parallel tasks.
     */
    @Override
    public List<InputSplit> getSplits(JobContext job) throws IOException {
      List<FileStatus> files = listStatus(job);
      List<InputSplit> splits = new ArrayList<>();
      for (FileStatus cur : files) {
        splits.add(
            new FileSplit(cur.getPath(), 0, cur.getLen(), (String[]) null));
      }
      return splits;
    }
  }

  public Fetcher() {
    super(null);
  }

  public Fetcher(Configuration conf) {
    super(conf);
  }

  public static boolean isParsing(Configuration conf) {
    return conf.getBoolean("fetcher.parse", true);
  }

  public static boolean isStoringContent(Configuration conf) {
    return conf.getBoolean("fetcher.store.content", true);
  }

  public static boolean isStoringWarc(Configuration conf) {
    return conf.getBoolean("fetcher.store.warc", false);
  }

  public static class FetcherRun extends
     Mapper<Text, CrawlDatum, Text, NutchWritable> {

    private String segmentName;
    private AtomicInteger activeThreads = new AtomicInteger(0);
    private AtomicInteger spinWaiting = new AtomicInteger(0);
    private long start = System.currentTimeMillis();
    private AtomicLong lastRequestStart = new AtomicLong(start); 
    private AtomicLong bytes = new AtomicLong(0); // total bytes fetched
    private AtomicInteger pages = new AtomicInteger(0); // total pages fetched
    private AtomicInteger errors = new AtomicInteger(0); // total pages errored
    private boolean storingContent;
    private boolean parsing;

    private AtomicInteger getActiveThreads() {
      return activeThreads;
    }
 
    private void reportStatus(Context context, FetchItemQueues fetchQueues, int pagesLastSec, int bytesLastSec)
        throws IOException {
      StringBuilder status = new StringBuilder();
      Long elapsed = Long.valueOf((System.currentTimeMillis() - start) / 1000);

      float avgPagesSec = (float) pages.get() / elapsed.floatValue();
      long avgBytesSec = (bytes.get() / 128l) / elapsed.longValue();

      status.append(activeThreads).append(" threads (")
          .append(spinWaiting.get()).append(" waiting), ");
      status.append(fetchQueues.getQueueCount()).append(" queues, ");
      if (fetchQueues.maxExceptionsPerQueue != -1
          && fetchQueues.getQueueCountMaxExceptions() > 0) {
        status.append(fetchQueues.getQueueCountMaxExceptions())
            .append(" queues.max.except., ");
      }
      status.append(fetchQueues.getTotalSize()).append(" URLs queued, ");
      status.append(pages).append(" pages, ").append(errors).append(" errors, ");
      status.append(String.format("%.2f", avgPagesSec)).append(" pages/s (");
      status.append(pagesLastSec).append(" last sec), ");
      status.append(avgBytesSec).append(" kbits/s (")
      .append((bytesLastSec / 128)).append(" last sec)");

      context.setStatus(status.toString());
    }

    @Override 
    public void setup(Mapper<Text, CrawlDatum, Text, NutchWritable>.Context context) {
      Configuration conf = context.getConfiguration();
      segmentName = conf.get(Nutch.SEGMENT_NAME_KEY);
      storingContent = isStoringContent(conf);
      parsing = isParsing(conf);
    }	  

    @Override
    public void run(Context innerContext)
        throws IOException, InterruptedException {

      setup(innerContext);
      try {
        Configuration conf = innerContext.getConfiguration();
        LinkedList<FetcherThread> fetcherThreads = new LinkedList<>();
        FetchItemQueues fetchQueues = new FetchItemQueues(conf);
        QueueFeeder feeder;

        int threadCount = conf.getInt("fetcher.threads.fetch", 10);
        LOG.info("Fetcher: threads: {}", threadCount);

        // NUTCH-2582: adapt Tika MIME detector pool size to thread count
        MimeUtil.setPoolSize(Math.max(10, threadCount / 2));

        int timeoutDivisor = conf.getInt("fetcher.threads.timeout.divisor", 2);
        LOG.info("Fetcher: time-out divisor: {}", timeoutDivisor);

        int queueDepthMuliplier = conf.getInt("fetcher.queue.depth.multiplier",
            50);

        feeder = new QueueFeeder(innerContext, fetchQueues,
            threadCount * queueDepthMuliplier);

        // the value of the time limit is either -1 or the time where it should
        // finish
        long timelimit = conf.getLong("fetcher.timelimit", -1);
        if (timelimit != -1)
          feeder.setTimeLimit(timelimit);
        feeder.start();

        int startDelay = conf.getInt("fetcher.threads.start.delay", 10);
        for (int i = 0; i < threadCount; i++) { // spawn threads
          if (startDelay > 0 && i > 0) {
            // short delay to avoid that DNS or other resources are temporarily
            // exhausted by all threads fetching simultaneously the first pages
            Thread.sleep(startDelay);
          }
          FetcherThread t = new FetcherThread(conf, getActiveThreads(),
              fetchQueues, feeder, spinWaiting, lastRequestStart, innerContext,
              errors, segmentName, parsing, storingContent, pages, bytes);
          fetcherThreads.add(t);
          t.start();
        }

        // select a timeout that avoids a task timeout
        long timeout = conf.getInt("mapreduce.task.timeout", 10 * 60 * 1000)
            / timeoutDivisor;

        // Used for threshold check, holds pages and bytes processed in the last
        // second
        int pagesLastSec;
        int bytesLastSec;

        int throughputThresholdNumRetries = 0;

        int throughputThresholdPages = conf
            .getInt("fetcher.throughput.threshold.pages", -1);
        LOG.info("Fetcher: throughput threshold: {}", throughputThresholdPages);

        int throughputThresholdMaxRetries = conf
            .getInt("fetcher.throughput.threshold.retries", 5);
        LOG.info("Fetcher: throughput threshold retries: {}",
            throughputThresholdMaxRetries);

        long throughputThresholdTimeLimit = conf
            .getLong("fetcher.throughput.threshold.check.after", -1);

        int targetBandwidth = conf.getInt("fetcher.bandwidth.target", -1)
            * 1000;
        int maxNumThreads = conf.getInt("fetcher.maxNum.threads", threadCount);
        if (maxNumThreads < threadCount) {
          LOG.info(
              "fetcher.maxNum.threads can't be < than {} : using {} instead",
              threadCount, threadCount);
          maxNumThreads = threadCount;
        }
        int bandwidthTargetCheckEveryNSecs = conf
            .getInt("fetcher.bandwidth.target.check.everyNSecs", 30);
        if (bandwidthTargetCheckEveryNSecs < 1) {
          LOG.info(
              "fetcher.bandwidth.target.check.everyNSecs can't be < to 1 : using 1 instead");
          bandwidthTargetCheckEveryNSecs = 1;
        }

        int maxThreadsPerQueue = conf.getInt("fetcher.threads.per.queue", 1);

        int bandwidthTargetCheckCounter = 0;
        long bytesAtLastBWTCheck = 0l;

        do { // wait for threads to exit
          pagesLastSec = pages.get();
          bytesLastSec = (int) bytes.get();

          try {
            Thread.sleep(1000);
          } catch (InterruptedException e) {
          }

          pagesLastSec = pages.get() - pagesLastSec;
          bytesLastSec = (int) bytes.get() - bytesLastSec;

          innerContext.getCounter("FetcherStatus", "bytes_downloaded")
              .increment(bytesLastSec);

          reportStatus(innerContext, fetchQueues, pagesLastSec, bytesLastSec);

          LOG.info("-activeThreads=" + activeThreads + ", spinWaiting="
              + spinWaiting.get() + ", fetchQueues.totalSize="
              + fetchQueues.getTotalSize() + ", fetchQueues.getQueueCount="
              + fetchQueues.getQueueCount());

          if (!feeder.isAlive() && fetchQueues.getTotalSize() < 5) {
            fetchQueues.dump();
          }

          // if throughput threshold is enabled
          if (throughputThresholdTimeLimit < System.currentTimeMillis()
              && throughputThresholdPages != -1) {
            // Check if we're dropping below the threshold
            if (pagesLastSec < throughputThresholdPages) {
              throughputThresholdNumRetries++;
              LOG.warn(
                  "{}: dropping below configured threshold of {} pages per second",
                  throughputThresholdNumRetries, throughputThresholdPages);

              // Quit if we dropped below threshold too many times
              if (throughputThresholdNumRetries == throughputThresholdMaxRetries) {
                LOG.warn("Dropped below threshold too many times, killing!");

                // Disable the threshold checker
                throughputThresholdPages = -1;

                // Empty the queues cleanly and get number of items that were
                // dropped
                int hitByThrougputThreshold = fetchQueues.emptyQueues();

                if (hitByThrougputThreshold != 0)
                  innerContext
                      .getCounter("FetcherStatus", "hitByThrougputThreshold")
                      .increment(hitByThrougputThreshold);
              }
            }
          }

          // adjust the number of threads if a target bandwidth has been set
          if (targetBandwidth > 0) {
            if (bandwidthTargetCheckCounter < bandwidthTargetCheckEveryNSecs)
              bandwidthTargetCheckCounter++;
            else if (bandwidthTargetCheckCounter == bandwidthTargetCheckEveryNSecs) {
              long bpsSinceLastCheck = ((bytes.get() - bytesAtLastBWTCheck) * 8)
                  / bandwidthTargetCheckEveryNSecs;

              bytesAtLastBWTCheck = bytes.get();
              bandwidthTargetCheckCounter = 0;

              int averageBdwPerThread = 0;
              if (activeThreads.get() > 0)
                averageBdwPerThread = (int) (bpsSinceLastCheck
                    / activeThreads.get());

              LOG.info("averageBdwPerThread : {} kbps",
                  (averageBdwPerThread / 1000));

              if (bpsSinceLastCheck < targetBandwidth
                  && averageBdwPerThread > 0) {
                // check whether it is worth doing e.g. more queues than threads

                if ((fetchQueues.getQueueCount()
                    * maxThreadsPerQueue) > activeThreads.get()) {

                  long remainingBdw = targetBandwidth - bpsSinceLastCheck;
                  int additionalThreads = Math
                      .round(remainingBdw / averageBdwPerThread);
                  int availableThreads = maxNumThreads - activeThreads.get();

                  // determine the number of available threads (min between
                  // availableThreads and additionalThreads)
                  additionalThreads = (availableThreads < additionalThreads
                      ? availableThreads
                      : additionalThreads);
                  LOG.info(
                      "Has space for more threads ({} vs {} kbps) \t=> adding {} new threads",
                      new Object[] { (bpsSinceLastCheck / 1000),
                          (targetBandwidth / 1000), additionalThreads });
                  // activate new threads
                  for (int i = 0; i < additionalThreads; i++) {
                    FetcherThread thread = new FetcherThread(conf,
                        getActiveThreads(), fetchQueues, feeder, spinWaiting,
                        lastRequestStart, innerContext, errors, segmentName,
                        parsing, storingContent, pages, bytes);
                    fetcherThreads.add(thread);
                    thread.start();
                  }
                }
              } else if (bpsSinceLastCheck > targetBandwidth
                  && averageBdwPerThread > 0) {
                // if the bandwidth we're using is greater then the expected
                // bandwidth, we have to stop some threads
                long excessBdw = bpsSinceLastCheck - targetBandwidth;
                int excessThreads = Math.round(excessBdw / averageBdwPerThread);
                LOG.info(
                    "Exceeding target bandwidth ({} vs {} kbps). \t=> excessThreads = {}",
                    new Object[] { bpsSinceLastCheck / 1000,
                        (targetBandwidth / 1000), excessThreads });
                // keep at least one
                if (excessThreads >= fetcherThreads.size())
                  excessThreads = 0;
                // de-activates threads
                for (int i = 0; i < excessThreads; i++) {
                  FetcherThread thread = fetcherThreads.removeLast();
                  thread.setHalted(true);
                }
              }
            }
          }

          // check timelimit
          if (!feeder.isAlive()) {
            int hitByTimeLimit = fetchQueues.checkTimelimit();
            if (hitByTimeLimit != 0)
              innerContext.getCounter("FetcherStatus", "hitByTimeLimit")
                  .increment(hitByTimeLimit);
          }

          /*
           * Some requests seem to hang, with no fetches finished and no new
           * fetches started during half of the MapReduce task timeout
<<<<<<< HEAD
           * (mapreduce.task.timeout, default value: 15 minutes). In order to
=======
           * (mapreduce.task.timeout, default value: 10 minutes). In order to
>>>>>>> d6f55b8e
           * avoid that the task timeout is hit and the fetcher job is failed,
           * we stop the fetching now.
           */
          if ((System.currentTimeMillis() - lastRequestStart.get()) > timeout) {
            LOG.warn("Aborting with {} hung threads.", activeThreads);
            innerContext.getCounter("FetcherStatus", "hungThreads")
                .increment(activeThreads.get());
            for (int i = 0; i < fetcherThreads.size(); i++) {
              FetcherThread thread = fetcherThreads.get(i);
              if (thread.isAlive()) {
                LOG.warn("Thread #{} hung while processing {}", i,
                    thread.getReprUrl());
<<<<<<< HEAD
                if (LOG.isDebugEnabled()) {
                  StackTraceElement[] stack = thread.getStackTrace();
                  StringBuilder sb = new StringBuilder();
                  sb.append("Stack of thread #").append(i).append(":\n");
                  for (StackTraceElement s : stack) {
                    sb.append(s.toString()).append('\n');
                  }
                  LOG.debug(sb.toString());
=======
                StackTraceElement[] stack = thread.getStackTrace();
                StringBuilder sb = new StringBuilder();
                sb.append("Stack of thread #").append(i).append(":\n");
                for (StackTraceElement s : stack) {
                  sb.append(s.toString()).append('\n');
>>>>>>> d6f55b8e
                }
                LOG.warn(sb.toString());
              }
            }
            /*
             * log and count queued items dropped from the fetch queues because
             * of the timeout
             */
            LOG.warn("Aborting with {} queued fetch items in {} queues{}.",
                fetchQueues.getTotalSize(), fetchQueues.getQueueCount(),
                feeder.isAlive() ? " (queue feeder still alive)" : "");
            int hitByTimeout = fetchQueues.emptyQueues();
            innerContext.getCounter("FetcherStatus", "hitByTimeout")
                .increment(hitByTimeout);
            return;
          }

        } while (activeThreads.get() > 0);
        LOG.info("-activeThreads={}", activeThreads);
      } finally {
        cleanup(innerContext);
      }
    }
  }

  public void fetch(Path segment, int threads) throws IOException, 
    InterruptedException, ClassNotFoundException {

    checkConfiguration();

    StopWatch stopWatch = new StopWatch();
    stopWatch.start();
    LOG.info("Fetcher: starting");
    LOG.info("Fetcher: segment: {}", segment);

    // set the actual time for the timelimit relative
    // to the beginning of the whole job and not of a specific task
    // otherwise it keeps trying again if a task fails
    long timelimit = getConf().getLong("fetcher.timelimit.mins", -1);
    if (timelimit != -1) {
      timelimit = System.currentTimeMillis() + (timelimit * 60 * 1000);
      LOG.info("Fetcher Timelimit set for : {}  ({})", timelimit,
          TimingUtil.logDateMillis(timelimit));
      getConf().setLong("fetcher.timelimit", timelimit);
    }

    // Set the time limit after which the throughput threshold feature is
    // enabled
    timelimit = getConf().getLong("fetcher.throughput.threshold.check.after",
        10);
    timelimit = System.currentTimeMillis() + (timelimit * 60 * 1000);
    getConf().setLong("fetcher.throughput.threshold.check.after", timelimit);

    int maxOutlinkDepth = getConf().getInt("fetcher.follow.outlinks.depth", -1);
    if (maxOutlinkDepth > 0) {
      LOG.info("Fetcher: following outlinks up to depth: {}", maxOutlinkDepth);

      int maxOutlinkDepthNumLinks = getConf().getInt(
          "fetcher.follow.outlinks.num.links", 4);
      int outlinksDepthDivisor = getConf().getInt(
          "fetcher.follow.outlinks.depth.divisor", 2);

      int totalOutlinksToFollow = 0;
      for (int i = 0; i < maxOutlinkDepth; i++) {
        totalOutlinksToFollow += (int) Math.floor(outlinksDepthDivisor
            / (i + 1) * maxOutlinkDepthNumLinks);
      }

      LOG.info("Fetcher: maximum outlinks to follow: {}",
          totalOutlinksToFollow);
    }

    Job job = Job.getInstance(getConf(), "Nutch Fetcher: " + segment.getName());
    job.setJobName("FetchData");
    Configuration conf = job.getConfiguration();

    conf.setInt("fetcher.threads.fetch", threads);
    conf.set(Nutch.SEGMENT_NAME_KEY, segment.getName());

    // for politeness, don't permit parallel execution of a single task
    conf.set("mapreduce.map.speculative","false");

    FileInputFormat.addInputPath(job, new Path(segment,
        CrawlDatum.GENERATE_DIR_NAME));
    job.setInputFormatClass(InputFormat.class);
    job.setJarByClass(Fetcher.class);
    job.setMapperClass(Fetcher.FetcherRun.class);

    FileOutputFormat.setOutputPath(job, segment);
    job.setOutputFormatClass(FetcherOutputFormat.class);
    job.setOutputKeyClass(Text.class);
    job.setOutputValueClass(NutchWritable.class);

    try {
      boolean success = job.waitForCompletion(true);
      if (!success) {
        String message = NutchJob.getJobFailureLogMessage("Fetcher", job);
        LOG.error(message);
        throw new RuntimeException(message);
      }
    } catch (InterruptedException | ClassNotFoundException e) {
      LOG.error(StringUtils.stringifyException(e));
      throw e;
    }

    stopWatch.stop();
    LOG.info("Fetcher: finished, elapsed: {} ms", stopWatch.getTime(
        TimeUnit.MILLISECONDS));
  }

  /**
   * Run the fetcher.
   * @param args input parameters for the job
   * @throws Exception if a fatal error arises whilst running the job
   */
  public static void main(String[] args) throws Exception {
    int res = ToolRunner.run(NutchConfiguration.create(), new Fetcher(), args);
    System.exit(res);
  }

  @Override
  public int run(String[] args) throws Exception {

    String usage = "Usage: Fetcher <segment> [-threads n]";

    if (args.length < 1) {
      System.err.println(usage);
      return -1;
    }

    Path segment = new Path(args[0]);

    int threads = getConf().getInt("fetcher.threads.fetch", 10);

    for (int i = 1; i < args.length; i++) { // parse command line
      if (args[i].equals("-threads")) { // found -threads option
        threads = Integer.parseInt(args[++i]);
      }
    }

    getConf().setInt("fetcher.threads.fetch", threads);

    try {
      fetch(segment, threads);
      return 0;
    } catch (Exception e) {
      LOG.error("Fetcher: {}", StringUtils.stringifyException(e));
      return -1;
    }

  }

  private void checkConfiguration() {
    // ensure that a value has been set for the agent name
    String agentName = getConf().get("http.agent.name");
    if (agentName == null || agentName.trim().length() == 0) {
      String message = "Fetcher: No agents listed in 'http.agent.name'"
          + " property.";
      if (LOG.isErrorEnabled()) {
        LOG.error(message);
      }
      throw new IllegalArgumentException(message);
    }
  }

  @Override
  public Map<String, Object> run(Map<String, Object> args, String crawlId) throws Exception {

    Map<String, Object> results = new HashMap<>();

    Path segment = null;
    if(args.containsKey(Nutch.ARG_SEGMENTS)) {
      Object seg = args.get(Nutch.ARG_SEGMENTS);
      if (seg instanceof Path) {
        segment = (Path) seg;
      } else if (seg instanceof String) {
        segment = new Path(seg.toString());
      }
    }
    else {
      String segmentDir = crawlId+"/segments";
      File segmentsDir = new File(segmentDir);
      File[] segmentsList = segmentsDir.listFiles();  
      Arrays.sort(segmentsList, (f1, f2) -> {
        if(f1.lastModified()>f2.lastModified())
          return -1;
        else
          return 0;
      });
      segment = new Path(segmentsList[0].getPath());
    }


    int threads = getConf().getInt("fetcher.threads.fetch", 10);

    // parse command line
    if (args.containsKey("threads")) { // found -threads option
      threads = Integer.parseInt((String)args.get("threads"));
    }
    getConf().setInt("fetcher.threads.fetch", threads);

    try {
      fetch(segment, threads);
      results.put(Nutch.VAL_RESULT, Integer.toString(0));
      return results;
    } catch (Exception e) {
      LOG.error("Fetcher: {}", StringUtils.stringifyException(e));
      results.put(Nutch.VAL_RESULT, Integer.toString(-1));
      return results;
    }
  }

}<|MERGE_RESOLUTION|>--- conflicted
+++ resolved
@@ -426,11 +426,7 @@
           /*
            * Some requests seem to hang, with no fetches finished and no new
            * fetches started during half of the MapReduce task timeout
-<<<<<<< HEAD
-           * (mapreduce.task.timeout, default value: 15 minutes). In order to
-=======
            * (mapreduce.task.timeout, default value: 10 minutes). In order to
->>>>>>> d6f55b8e
            * avoid that the task timeout is hit and the fetcher job is failed,
            * we stop the fetching now.
            */
@@ -443,22 +439,11 @@
               if (thread.isAlive()) {
                 LOG.warn("Thread #{} hung while processing {}", i,
                     thread.getReprUrl());
-<<<<<<< HEAD
-                if (LOG.isDebugEnabled()) {
-                  StackTraceElement[] stack = thread.getStackTrace();
-                  StringBuilder sb = new StringBuilder();
-                  sb.append("Stack of thread #").append(i).append(":\n");
-                  for (StackTraceElement s : stack) {
-                    sb.append(s.toString()).append('\n');
-                  }
-                  LOG.debug(sb.toString());
-=======
                 StackTraceElement[] stack = thread.getStackTrace();
                 StringBuilder sb = new StringBuilder();
                 sb.append("Stack of thread #").append(i).append(":\n");
                 for (StackTraceElement s : stack) {
                   sb.append(s.toString()).append('\n');
->>>>>>> d6f55b8e
                 }
                 LOG.warn(sb.toString());
               }
