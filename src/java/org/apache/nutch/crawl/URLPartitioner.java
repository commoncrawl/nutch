--- conflicted
+++ resolved
@@ -100,16 +100,10 @@
     return conf;
   }
 
-<<<<<<< HEAD
-  public void close() {
-  }
-
   public static String getDomainName(String host) {
     return EffectiveTldFinder.getAssignedDomain(host, false, true);
   }
 
-=======
->>>>>>> e9dd1801
   /** Hash by host or domain name or IP address. */
   public int getPartition(Text key, Writable value, int numReduceTasks) {
     String urlString = key.toString();
