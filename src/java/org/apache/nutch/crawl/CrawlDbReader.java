--- conflicted
+++ resolved
@@ -184,13 +184,8 @@
     }
   }
 
-<<<<<<< HEAD
   public static class CrawlDbStatMapper extends
       Mapper<Text, CrawlDatum, Text, NutchWritable> {
-=======
-  public static class CrawlDbStatMapper
-      implements Mapper<Text, CrawlDatum, Text, NutchWritable> {
->>>>>>> ec42cfbc
     NutchWritable COUNT_1 = new NutchWritable(new LongWritable(1));
     private boolean sort = false;
 
@@ -202,7 +197,6 @@
     public void close() {
     }
 
-<<<<<<< HEAD
     public void map(Text key, CrawlDatum value, Context context)
         throws IOException, InterruptedException {
       context.write(new Text("T"), COUNT_1);
@@ -218,30 +212,11 @@
         context.write(new Text("sc"), score);
         context.write(new Text("sct"), score);
         context.write(new Text("scd"), score);
-=======
-    public void map(Text key, CrawlDatum value,
-        OutputCollector<Text, NutchWritable> output, Reporter reporter)
-        throws IOException {
-      output.collect(new Text("T"), COUNT_1);
-      output.collect(new Text("status " + value.getStatus()), COUNT_1);
-      output.collect(new Text("retry " + value.getRetriesSinceFetch()),
-          COUNT_1);
-
-      if (Float.isNaN(value.getScore())) {
-        output.collect(new Text("scNaN"), COUNT_1);
-      } else {
-        NutchWritable score = new NutchWritable(
-            new FloatWritable(value.getScore()));
-        output.collect(new Text("sc"), score);
-        output.collect(new Text("sct"), score);
-        output.collect(new Text("scd"), score);
->>>>>>> ec42cfbc
       }
 
       // fetch time (in minutes to prevent from overflows when summing up)
       NutchWritable fetchTime = new NutchWritable(
           new LongWritable(value.getFetchTime() / (1000 * 60)));
-<<<<<<< HEAD
       context.write(new Text("ft"), fetchTime);
       context.write(new Text("ftt"), fetchTime);
 
@@ -249,15 +224,6 @@
       NutchWritable fetchInterval = new NutchWritable(new LongWritable(value.getFetchInterval()));
       context.write(new Text("fi"), fetchInterval);
       context.write(new Text("fit"), fetchInterval);
-=======
-      output.collect(new Text("ft"), fetchTime);
-      output.collect(new Text("ftt"), fetchTime);
-
-      // fetch interval (in seconds)
-      NutchWritable fetchInterval = new NutchWritable(new LongWritable(value.getFetchInterval()));
-      output.collect(new Text("fi"), fetchInterval);
-      output.collect(new Text("fit"), fetchInterval);
->>>>>>> ec42cfbc
 
       if (sort) {
         URL u = new URL(key.toString());
@@ -268,36 +234,22 @@
     }
   }
 
-<<<<<<< HEAD
   public static class CrawlDbStatReducer extends
       Reducer<Text, NutchWritable, Text, NutchWritable> {
     public void setup(Reducer<Text, NutchWritable, Text, NutchWritable>.Context context) {
-=======
-  public static class CrawlDbStatReducer implements
-      Reducer<Text, NutchWritable, Text, NutchWritable> {
-    public void configure(JobConf job) {
->>>>>>> ec42cfbc
     }
 
     public void close() {
     }
 
-<<<<<<< HEAD
     public void reduce(Text key, Iterable<NutchWritable> values,
         Context context)
         throws IOException, InterruptedException {
-=======
-    public void reduce(Text key, Iterator<NutchWritable> values,
-        OutputCollector<Text, NutchWritable> output, Reporter reporter)
-        throws IOException {
->>>>>>> ec42cfbc
-
       String k = key.toString();
       if (k.equals("T") || k.startsWith("status") || k.startsWith("retry")
           || k.equals("ftt") || k.equals("fit")) {
         // sum all values for this key
         long sum = 0;
-<<<<<<< HEAD
         for (Writable value : values) {
           sum += ((LongWritable) value).get();
         }
@@ -308,19 +260,6 @@
         float max = Float.MIN_VALUE;
         for (Writable temp_value : values) {
           float value = ((FloatWritable) temp_value).get();
-=======
-        while (values.hasNext()) {
-          Writable value = values.next().get();
-          sum += ((LongWritable) value).get();
-        }
-        // output sum
-        output.collect(key, new NutchWritable(new LongWritable(sum)));
-      } else if (k.equals("sc")) {
-        float min = Float.MAX_VALUE;
-        float max = Float.MIN_VALUE;
-        while (values.hasNext()) {
-          float value = ((FloatWritable) values.next().get()).get();
->>>>>>> ec42cfbc
           if (max < value) {
             max = value;
           }
@@ -328,7 +267,6 @@
             min = value;
           }
         }
-<<<<<<< HEAD
         context.write(key, new NutchWritable(new FloatWritable(min)));
         context.write(key, new NutchWritable(new FloatWritable(max)));
       } else if (k.equals("ft") || k.equals("fi")) {
@@ -336,15 +274,6 @@
         long max = Long.MIN_VALUE;
         for (Writable temp_value : values) {
           long value = ((LongWritable) temp_value).get();
-=======
-        output.collect(key, new NutchWritable(new FloatWritable(min)));
-        output.collect(key, new NutchWritable(new FloatWritable(max)));
-      } else if (k.equals("ft") || k.equals("fi")) {
-        long min = Long.MAX_VALUE;
-        long max = Long.MIN_VALUE;
-        while (values.hasNext()) {
-          long value = ((LongWritable) values.next().get()).get();
->>>>>>> ec42cfbc
           if (max < value) {
             max = value;
           }
@@ -352,7 +281,6 @@
             min = value;
           }
         }
-<<<<<<< HEAD
         context.write(key, new NutchWritable(new LongWritable(min)));
         context.write(key, new NutchWritable(new LongWritable(max)));
       } else if (k.equals("sct")) {
@@ -365,21 +293,6 @@
       } else if (k.equals("scd")) {
         MergingDigest tdigest = null;
         for (Writable value : values) {
-=======
-        output.collect(key, new NutchWritable(new LongWritable(min)));
-        output.collect(key, new NutchWritable(new LongWritable(max)));
-      } else if (k.equals("sct")) {
-        float cnt = 0.0f;
-        while (values.hasNext()) {
-          float value = ((FloatWritable) values.next().get()).get();
-          cnt += value;
-        }
-        output.collect(key, new NutchWritable(new FloatWritable(cnt)));
-      } else if (k.equals("scd")) {
-        MergingDigest tdigest = null;
-        while (values.hasNext()) {
-          Writable value = values.next().get();
->>>>>>> ec42cfbc
           if (value instanceof BytesWritable) {
             byte[] bytes = ((BytesWritable) value).getBytes();
             MergingDigest tdig = MergingDigest
@@ -401,11 +314,7 @@
         }
         ByteBuffer tdigestBytes = ByteBuffer.allocate(tdigest.smallByteSize());
         tdigest.asSmallBytes(tdigestBytes);
-<<<<<<< HEAD
         context.write(key,
-=======
-        output.collect(key,
->>>>>>> ec42cfbc
             new NutchWritable(new BytesWritable(tdigestBytes.array())));
       }
     }
@@ -464,12 +373,8 @@
     closeReaders();
   }
 
-<<<<<<< HEAD
   private TreeMap<String, Writable> processStatJobHelper(String crawlDb, Configuration config, boolean sort) 
           throws IOException, InterruptedException, ClassNotFoundException{
-=======
-  private TreeMap<String, Writable> processStatJobHelper(String crawlDb, Configuration config, boolean sort) throws IOException{
->>>>>>> ec42cfbc
 	  Path tmpFolder = new Path(crawlDb, "stat_tmp" + System.currentTimeMillis());
 
 	  Job job = NutchJob.getInstance(config);
@@ -699,13 +604,8 @@
   }
 
   public void processDumpJob(String crawlDb, String output,
-<<<<<<< HEAD
       Configuration config, String format, String regex, String status,
       Integer retry, String expr, Float sample) throws IOException, ClassNotFoundException, InterruptedException {
-=======
-      JobConf config, String format, String regex, String status,
-      Integer retry, String expr, Float sample) throws IOException {
->>>>>>> ec42cfbc
     if (LOG.isInfoEnabled()) {
       LOG.info("CrawlDb dump: starting");
       LOG.info("CrawlDb db: " + crawlDb);
@@ -739,12 +639,7 @@
       LOG.info("CrawlDb db: expr: " + expr);
     }
     if (sample != null)
-<<<<<<< HEAD
       config.setFloat("sample", sample);
-=======
-      job.setFloat("sample", sample);
->>>>>>> ec42cfbc
-
     job.setMapperClass(CrawlDbDumpMapper.class);
     job.setOutputKeyClass(Text.class);
     job.setOutputValueClass(CrawlDatum.class);
@@ -781,11 +676,7 @@
       if (config.get("expr", null) != null) {
         expr = JexlUtil.parseExpression(config.get("expr", null));
       }
-<<<<<<< HEAD
       sample = config.getFloat("sample", 1);
-=======
-      sample = job.getFloat("sample", 1);
->>>>>>> ec42cfbc
     }
 
     public void close() {
@@ -979,11 +870,7 @@
             i = i + 2;
           }
         }
-<<<<<<< HEAD
         dbr.processDumpJob(crawlDb, param, config, format, regex, status, retry, expr, sample);
-=======
-        dbr.processDumpJob(crawlDb, param, job, format, regex, status, retry, expr, sample);
->>>>>>> ec42cfbc
       } else if (args[i].equals("-url")) {
         param = args[++i];
         dbr.readUrl(crawlDb, param, config);
@@ -1100,11 +987,7 @@
       if (args.containsKey("sample")) {
     	  sample = Float.parseFloat(args.get("sample"));
         }
-<<<<<<< HEAD
       processDumpJob(crawlDb, output, conf, format, regex, status, retry, expr, sample);
-=======
-      processDumpJob(crawlDb, output, new NutchJob(conf), format, regex, status, retry, expr, sample);
->>>>>>> ec42cfbc
       File dumpFile = new File(output+"/part-00000");
       return dumpFile;		  
     }
