--- conflicted
+++ resolved
@@ -70,10 +70,7 @@
   protected final static Text urlKey = new Text("_URLTEMPKEY_");
   protected final static String DEDUPLICATION_GROUP_MODE = "deduplication.group.mode";
   protected final static String DEDUPLICATION_COMPARE_ORDER = "deduplication.compare.order";
-<<<<<<< HEAD
-=======
   protected final static String UTF_8 = StandardCharsets.UTF_8.toString();
->>>>>>> b124c63f
 
   public static class DBFilter extends
       Mapper<Text, CrawlDatum, BytesWritable, CrawlDatum> {
@@ -126,23 +123,14 @@
     }
   }
 
-<<<<<<< HEAD
-  public static class DedupReducer<K extends Writable> extends
-      Reducer<K, CrawlDatum, Text, CrawlDatum> {
-=======
   public static class DedupReducer<K extends Writable>
       extends Reducer<K, CrawlDatum, Text, CrawlDatum> {
->>>>>>> b124c63f
 
     protected String[] compareOrder;
     
     @Override
-<<<<<<< HEAD
-    public void setup(Reducer<K, CrawlDatum, Text, CrawlDatum>.Context context) {
-=======
     public void setup(
         Reducer<K, CrawlDatum, Text, CrawlDatum>.Context context) {
->>>>>>> b124c63f
       Configuration conf = context.getConfiguration();
       compareOrder = conf.get(DEDUPLICATION_COMPARE_ORDER).split(",");
     }
@@ -158,13 +146,8 @@
     }
 
     @Override
-<<<<<<< HEAD
-    public void reduce(K key, Iterable<CrawlDatum> values,
-        Context context) throws IOException, InterruptedException {
-=======
     public void reduce(K key, Iterable<CrawlDatum> values, Context context)
         throws IOException, InterruptedException {
->>>>>>> b124c63f
       CrawlDatum existingDoc = null;
 
       for (CrawlDatum newDoc : values) {
@@ -184,12 +167,7 @@
       }
     }
 
-<<<<<<< HEAD
-    protected CrawlDatum getDuplicate(CrawlDatum existingDoc, CrawlDatum newDoc)
-        throws IOException {
-=======
     protected CrawlDatum getDuplicate(CrawlDatum existingDoc, CrawlDatum newDoc) {
->>>>>>> b124c63f
       for (int i = 0; i < compareOrder.length; i++) {
         switch (compareOrder[i]) {
         case "score":
