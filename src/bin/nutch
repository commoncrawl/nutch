--- conflicted
+++ resolved
@@ -259,14 +259,8 @@
   CLASS=org.apache.nutch.indexer.IndexingJob
 elif [ "$COMMAND" = "dedup" ] ; then
   CLASS=org.apache.nutch.crawl.DeduplicationJob
-<<<<<<< HEAD
 elif [ "$COMMAND" = "dedupredirects" ] ; then
   CLASS=org.apache.nutch.crawl.DedupRedirectsJob
-elif [ "$COMMAND" = "solrclean" ] ; then
-  CLASS="org.apache.nutch.indexer.CleaningJob -D solr.server.url=$2 $1"
-  shift; shift
-=======
->>>>>>> 792ed289
 elif [ "$COMMAND" = "clean" ] ; then
   CLASS=org.apache.nutch.indexer.CleaningJob
 elif [ "$COMMAND" = "parsechecker" ] ; then
