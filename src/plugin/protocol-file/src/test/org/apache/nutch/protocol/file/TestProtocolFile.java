/*
 * Licensed to the Apache Software Foundation (ASF) under one or more
 * contributor license agreements.  See the NOTICE file distributed with
 * this work for additional information regarding copyright ownership.
 * The ASF licenses this file to You under the Apache License, Version 2.0
 * (the "License"); you may not use this file except in compliance with
 * the License.  You may obtain a copy of the License at
 *
 *     http://www.apache.org/licenses/LICENSE-2.0
 *
 * Unless required by applicable law or agreed to in writing, software
 * distributed under the License is distributed on an "AS IS" BASIS,
 * WITHOUT WARRANTIES OR CONDITIONS OF ANY KIND, either express or implied.
 * See the License for the specific language governing permissions and
 * limitations under the License.
 */

package org.apache.nutch.protocol.file;

// Hadoop imports
<<<<<<< HEAD
import junit.framework.TestCase;
=======
import org.apache.hadoop.conf.Configuration;
import org.apache.hadoop.io.Text;
>>>>>>> caa378ba

import org.apache.hadoop.conf.Configuration;
import org.apache.hadoop.io.Text;
import org.apache.nutch.net.protocols.Response;
import org.apache.nutch.protocol.Protocol;
import org.apache.nutch.protocol.ProtocolException;
import org.apache.nutch.protocol.ProtocolFactory;
<<<<<<< HEAD
import org.apache.nutch.protocol.ProtocolNotFound;
=======
>>>>>>> caa378ba
import org.apache.nutch.protocol.ProtocolOutput;
import org.apache.nutch.protocol.ProtocolStatusCodes;
import org.apache.nutch.storage.WebPage;
import org.apache.nutch.util.NutchConfiguration;

/**
 * @author mattmann
 * @version $Revision$
 * 
 *          <p>
 *          Unit tests for the {@link File}Protocol.
 *          </p>
 *          .
 */
public class TestProtocolFile extends TestCase {

  private String fileSeparator = System.getProperty("file.separator");
  private String sampleDir = System.getProperty("test.data", ".");

  private static final String[] testTextFiles = new String[] {
      "testprotocolfile.txt", "testprotocolfile_(encoded).txt", "testprotocolfile_%28encoded%29.txt" };
<<<<<<< HEAD

  private static final String expectedMimeType = "text/plain";
  
  private Configuration conf;
  
  protected void setUp() {
    conf = NutchConfiguration.create();
=======

  private static final CrawlDatum datum = new CrawlDatum();

  private static final String expectedMimeType = "text/plain";

  private Configuration conf;

  protected void setUp() {
    conf = NutchConfiguration.create();
  }

  public void testSetContentType() throws ProtocolException {
    for (String testTextFile : testTextFiles) {
      setContentType(testTextFile);
    }
>>>>>>> caa378ba
  }

  public void testSetContentType() throws ProtocolException {
    for (String testTextFile : testTextFiles) {
      setContentType(testTextFile);
    }
  }
  
  /**
<<<<<<< HEAD
   * Tests the setting of the <code>Response.CONTENT_TYPE</code> metadata
   * field.
   * @throws ProtocolNotFound 
=======
   * Tests the setting of the <code>Response.CONTENT_TYPE</code> metadata field.
>>>>>>> caa378ba
   * 
   * @since NUTCH-384
   * 
   */
<<<<<<< HEAD
  public void setContentType(String testTextFile) throws ProtocolNotFound {
    String urlString = "file:" + sampleDir + fileSeparator + testTextFile;
    assertNotNull(urlString);
    WebPage datum = new WebPage();
    Protocol protocol = new ProtocolFactory(conf).getProtocol(urlString);
    ProtocolOutput output = protocol.getProtocolOutput(urlString,datum);
=======
  public void setContentType(String testTextFile) throws ProtocolException {
    String urlString = "file:" + sampleDir + fileSeparator + testTextFile;
    assertNotNull(urlString);
    Protocol protocol = new ProtocolFactory(conf).getProtocol(urlString);
    ProtocolOutput output = protocol.getProtocolOutput(new Text(urlString),
        datum);
>>>>>>> caa378ba
    assertNotNull(output);

    assertEquals("Status code: [" + output.getStatus().getCode()
        + "], not equal to: [" + ProtocolStatusCodes.SUCCESS + "]: args: ["
        + output.getStatus().getArgs() + "]", ProtocolStatusCodes.SUCCESS, output
        .getStatus().getCode());
    assertNotNull(output.getContent());
    assertNotNull(output.getContent().getContentType());
    assertEquals(expectedMimeType, output.getContent().getContentType());
    assertNotNull(output.getContent().getMetadata());
    assertEquals(expectedMimeType,
        output.getContent().getMetadata().get(Response.CONTENT_TYPE));

  }

}<|MERGE_RESOLUTION|>--- conflicted
+++ resolved
@@ -18,27 +18,21 @@
 package org.apache.nutch.protocol.file;
 
 // Hadoop imports
-<<<<<<< HEAD
-import junit.framework.TestCase;
-=======
 import org.apache.hadoop.conf.Configuration;
 import org.apache.hadoop.io.Text;
->>>>>>> caa378ba
 
-import org.apache.hadoop.conf.Configuration;
-import org.apache.hadoop.io.Text;
+// Nutch imports
+import org.apache.nutch.crawl.CrawlDatum;
 import org.apache.nutch.net.protocols.Response;
 import org.apache.nutch.protocol.Protocol;
 import org.apache.nutch.protocol.ProtocolException;
 import org.apache.nutch.protocol.ProtocolFactory;
-<<<<<<< HEAD
-import org.apache.nutch.protocol.ProtocolNotFound;
-=======
->>>>>>> caa378ba
 import org.apache.nutch.protocol.ProtocolOutput;
-import org.apache.nutch.protocol.ProtocolStatusCodes;
-import org.apache.nutch.storage.WebPage;
+import org.apache.nutch.protocol.ProtocolStatus;
 import org.apache.nutch.util.NutchConfiguration;
+
+// Junit imports
+import junit.framework.TestCase;
 
 /**
  * @author mattmann
@@ -56,15 +50,6 @@
 
   private static final String[] testTextFiles = new String[] {
       "testprotocolfile.txt", "testprotocolfile_(encoded).txt", "testprotocolfile_%28encoded%29.txt" };
-<<<<<<< HEAD
-
-  private static final String expectedMimeType = "text/plain";
-  
-  private Configuration conf;
-  
-  protected void setUp() {
-    conf = NutchConfiguration.create();
-=======
 
   private static final CrawlDatum datum = new CrawlDatum();
 
@@ -80,47 +65,24 @@
     for (String testTextFile : testTextFiles) {
       setContentType(testTextFile);
     }
->>>>>>> caa378ba
   }
 
-  public void testSetContentType() throws ProtocolException {
-    for (String testTextFile : testTextFiles) {
-      setContentType(testTextFile);
-    }
-  }
-  
   /**
-<<<<<<< HEAD
-   * Tests the setting of the <code>Response.CONTENT_TYPE</code> metadata
-   * field.
-   * @throws ProtocolNotFound 
-=======
    * Tests the setting of the <code>Response.CONTENT_TYPE</code> metadata field.
->>>>>>> caa378ba
    * 
    * @since NUTCH-384
    * 
    */
-<<<<<<< HEAD
-  public void setContentType(String testTextFile) throws ProtocolNotFound {
-    String urlString = "file:" + sampleDir + fileSeparator + testTextFile;
-    assertNotNull(urlString);
-    WebPage datum = new WebPage();
-    Protocol protocol = new ProtocolFactory(conf).getProtocol(urlString);
-    ProtocolOutput output = protocol.getProtocolOutput(urlString,datum);
-=======
   public void setContentType(String testTextFile) throws ProtocolException {
     String urlString = "file:" + sampleDir + fileSeparator + testTextFile;
     assertNotNull(urlString);
     Protocol protocol = new ProtocolFactory(conf).getProtocol(urlString);
     ProtocolOutput output = protocol.getProtocolOutput(new Text(urlString),
         datum);
->>>>>>> caa378ba
     assertNotNull(output);
-
     assertEquals("Status code: [" + output.getStatus().getCode()
-        + "], not equal to: [" + ProtocolStatusCodes.SUCCESS + "]: args: ["
-        + output.getStatus().getArgs() + "]", ProtocolStatusCodes.SUCCESS, output
+        + "], not equal to: [" + ProtocolStatus.SUCCESS + "]: args: ["
+        + output.getStatus().getArgs() + "]", ProtocolStatus.SUCCESS, output
         .getStatus().getCode());
     assertNotNull(output.getContent());
     assertNotNull(output.getContent().getContentType());
