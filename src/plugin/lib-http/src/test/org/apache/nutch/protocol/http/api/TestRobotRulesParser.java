--- conflicted
+++ resolved
@@ -44,22 +44,14 @@
           + "Disallow: /a" + CR //
           + "Disallow: /b/a" + CR //
           + "#Disallow: /c" + CR //
-<<<<<<< HEAD
-          + "Crawl-delay: 10" + CR // set crawl delay for Agent1 as 10 sec
-=======
           + "Crawl-delay: 10" + CR // set crawl delay for Agent1 as 10 seconds
->>>>>>> 0fae6b59
           + "" + CR //
           + "" + CR //
           + "User-Agent: Agent2" + CR //
           + "Disallow: /a/bloh" + CR //
           + "Disallow: /c" + CR //
           + "Disallow: /foo" + CR //
-<<<<<<< HEAD
-          + "Crawl-delay: 20" + CR //
-=======
           + "Crawl-delay: 20" + CR // Agent2: 20 seconds
->>>>>>> 0fae6b59
           + "" + CR //
           + "User-Agent: *" + CR //
           + "Disallow: /foo/bar/" + CR; // no crawl delay for other agents
@@ -123,38 +115,6 @@
   public void testRobotsAgent() {
     rules = parser.parseRules("testRobotsAgent", ROBOTS_STRING.getBytes(),
         CONTENT_TYPE, Set.of(SINGLE_AGENT1.toLowerCase()));
-<<<<<<< HEAD
-
-    for (int counter = 0; counter < TEST_PATHS.length; counter++) {
-      Assert.assertTrue(
-          "testing on agent (" + SINGLE_AGENT1 + "), and " + "path "
-              + TEST_PATHS[counter] + " got "
-              + rules.isAllowed(TEST_PATHS[counter]),
-          rules.isAllowed(TEST_PATHS[counter]) == RESULTS_AGENT1[counter]);
-    }
-
-    rules = parser.parseRules("testRobotsAgent", ROBOTS_STRING.getBytes(),
-        CONTENT_TYPE, Set.of(SINGLE_AGENT2.toLowerCase()));
-
-    for (int counter = 0; counter < TEST_PATHS.length; counter++) {
-      Assert.assertTrue(
-          "testing on agent (" + SINGLE_AGENT2 + "), and " + "path "
-              + TEST_PATHS[counter] + " got "
-              + rules.isAllowed(TEST_PATHS[counter]),
-          rules.isAllowed(TEST_PATHS[counter]) == RESULTS_AGENT2[counter]);
-    }
-
-    rules = parser.parseRules("testRobotsAgent", ROBOTS_STRING.getBytes(),
-        CONTENT_TYPE, Set.of(MULTIPLE_AGENTS.toLowerCase().split("\\s*,\\s*")));
-
-    for (int counter = 0; counter < TEST_PATHS.length; counter++) {
-      Assert.assertTrue(
-          "testing on agents (" + MULTIPLE_AGENTS + "), and " + "path "
-              + TEST_PATHS[counter] + " got "
-              + rules.isAllowed(TEST_PATHS[counter]),
-          rules.isAllowed(TEST_PATHS[counter]) == RESULTS_AGENT1_AND_AGENT2[counter]);
-    }
-=======
     testRulesOnPaths(SINGLE_AGENT1, TEST_PATHS, RESULTS_AGENT1);
 
     rules = parser.parseRules("testRobotsAgent", ROBOTS_STRING.getBytes(),
@@ -164,7 +124,6 @@
     rules = parser.parseRules("testRobotsAgent", ROBOTS_STRING.getBytes(),
         CONTENT_TYPE, Set.of(MULTIPLE_AGENTS.toLowerCase().split("\\s*,\\s*")));
     testRulesOnPaths(MULTIPLE_AGENTS, TEST_PATHS, RESULTS_AGENT1_AND_AGENT2);
->>>>>>> 0fae6b59
   }
 
   /**
@@ -175,11 +134,6 @@
   @Test
   public void testCrawlDelay() {
     // for SINGLE_AGENT1, the crawl delay of 10 seconds, i.e. 10000 msec must be
-<<<<<<< HEAD
-    // returned by the parser
-    rules = parser.parseRules("testCrawlDelay", ROBOTS_STRING.getBytes(),
-        CONTENT_TYPE, Set.of(SINGLE_AGENT1.toLowerCase()));
-=======
     // returned by the parser
     rules = parser.parseRules("testCrawlDelay", ROBOTS_STRING.getBytes(),
         CONTENT_TYPE, Set.of(SINGLE_AGENT1.toLowerCase()));
@@ -232,75 +186,12 @@
     // returned by the parser
     rules = parser.parseRules("testCrawlDelay", ROBOTS_STRING.getBytes(),
         CONTENT_TYPE, SINGLE_AGENT1);
->>>>>>> 0fae6b59
     Assert.assertTrue("testing crawl delay for agent " + SINGLE_AGENT1 + " : ",
         (rules.getCrawlDelay() == 10000));
 
     // for SINGLE_AGENT2, the crawl delay of 20 seconds, i.e. 20000 msec must be
     // returned by the parser
     rules = parser.parseRules("testCrawlDelay", ROBOTS_STRING.getBytes(),
-<<<<<<< HEAD
-        CONTENT_TYPE, Set.of(SINGLE_AGENT2.toLowerCase()));
-    Assert.assertTrue("testing crawl delay for agent " + SINGLE_AGENT2 + " : ",
-        (rules.getCrawlDelay() == 20000));
-
-    // for UNKNOWN_AGENT, the default crawl delay must be returned.
-    rules = parser.parseRules("testCrawlDelay", ROBOTS_STRING.getBytes(),
-        CONTENT_TYPE, Set.of(UNKNOWN_AGENT.toLowerCase()));
-    Assert.assertTrue("testing crawl delay for agent " + UNKNOWN_AGENT + " : ",
-        (rules.getCrawlDelay() == Long.MIN_VALUE));
-  }
-
-  /**
-   * Test that the robots rules are interpreted correctly by the robots rules
-   * parser.
-   */
-  @Deprecated
-  @Test
-  public void testRobotsAgentDeprecatedAPIMethod() {
-    rules = parser.parseRules("testRobotsAgent", ROBOTS_STRING.getBytes(),
-        CONTENT_TYPE, SINGLE_AGENT1);
-
-    for (int counter = 0; counter < TEST_PATHS.length; counter++) {
-      Assert.assertTrue(
-          "testing on agent (" + SINGLE_AGENT1 + "), and " + "path "
-              + TEST_PATHS[counter] + " got "
-              + rules.isAllowed(TEST_PATHS[counter]),
-          rules.isAllowed(TEST_PATHS[counter]) == RESULTS_AGENT1[counter]);
-    }
-
-    rules = parser.parseRules("testRobotsAgent", ROBOTS_STRING.getBytes(),
-        CONTENT_TYPE, MULTIPLE_AGENTS);
-
-    for (int counter = 0; counter < TEST_PATHS.length; counter++) {
-      Assert.assertTrue(
-          "testing on agents (" + MULTIPLE_AGENTS + "), and " + "path "
-              + TEST_PATHS[counter] + " got "
-              + rules.isAllowed(TEST_PATHS[counter]),
-          rules.isAllowed(TEST_PATHS[counter]) == RESULTS_AGENT1_AND_AGENT2[counter]);
-    }
-  }
-
-  /**
-   * Test that the crawl delay is extracted from the robots file for respective
-   * agent. If its not specified for a given agent, default value must be
-   * returned.
-   */
-  @Deprecated
-  @Test
-  public void testCrawlDelayDeprecatedAPIMethod() {
-    // for SINGLE_AGENT1, the crawl delay of 10 seconds, i.e. 10000 msec must be
-    // returned by the parser
-    rules = parser.parseRules("testCrawlDelay", ROBOTS_STRING.getBytes(),
-        CONTENT_TYPE, SINGLE_AGENT1);
-    Assert.assertTrue("testing crawl delay for agent " + SINGLE_AGENT1 + " : ",
-        (rules.getCrawlDelay() == 10000));
-
-    // for SINGLE_AGENT2, the crawl delay of 20 seconds, i.e. 20000 msec must be
-    // returned by the parser
-    rules = parser.parseRules("testCrawlDelay", ROBOTS_STRING.getBytes(),
-=======
->>>>>>> 0fae6b59
         CONTENT_TYPE, SINGLE_AGENT2);
     Assert.assertTrue("testing crawl delay for agent " + SINGLE_AGENT2 + " : ",
         (rules.getCrawlDelay() == 20000));
