--- conflicted
+++ resolved
@@ -77,12 +77,8 @@
 <!--<ant dir="protocol-interactiveselenium" target="deploy" />-->
     <ant dir="protocol-okhttp" target="deploy"/>
 <!--<ant dir="protocol-selenium" target="deploy" />-->
-    <ant dir="publish-rabbitmq" target="deploy"/>
-<<<<<<< HEAD
+<!--<ant dir="publish-rabbitmq" target="deploy"/>-->
     <ant dir="scoring-adaptive" target="deploy"/>
-=======
-<!--<ant dir="publish-rabbitmq" target="deploy"/>-->
->>>>>>> 9640b4ae
     <ant dir="scoring-depth" target="deploy"/>
     <ant dir="scoring-link" target="deploy"/>
     <ant dir="scoring-opic" target="deploy"/>
