<?xml version="1.0"?>
<!--
 Licensed to the Apache Software Foundation (ASF) under one or more
 contributor license agreements.  See the NOTICE file distributed with
 this work for additional information regarding copyright ownership.
 The ASF licenses this file to You under the Apache License, Version 2.0
 (the "License"); you may not use this file except in compliance with
 the License.  You may obtain a copy of the License at

     http://www.apache.org/licenses/LICENSE-2.0

 Unless required by applicable law or agreed to in writing, software
 distributed under the License is distributed on an "AS IS" BASIS,
 WITHOUT WARRANTIES OR CONDITIONS OF ANY KIND, either express or implied.
 See the License for the specific language governing permissions and
 limitations under the License.
-->
<project name="Nutch" default="deploy-core" basedir=".">

  <target name="deploy-core">
    <ant target="compile-core" inheritall="false" dir="../.."/>
    <ant target="deploy"/>
  </target>

  <!-- ====================================================== -->
  <!-- Build & deploy all the plugin jars.                    -->
  <!-- ====================================================== -->
  <target name="deploy">
    <!-- first build libs, other plugins depend on them -->
<!--<ant dir="lib-htmlunit" target="deploy"/>-->
    <ant dir="lib-http" target="deploy"/>
    <ant dir="lib-nekohtml" target="deploy"/>
<!--<ant dir="lib-rabbitmq" target="deploy"/>-->
    <ant dir="lib-regex-filter" target="deploy"/>
<!--<ant dir="lib-selenium" target="deploy"/>-->
    <ant dir="lib-xml" target="deploy"/>
    <!-- real plugins -->
<!--<ant dir="any23" target="deploy"/>-->
    <ant dir="creativecommons" target="deploy"/>
    <ant dir="feed" target="deploy"/>
    <ant dir="headings" target="deploy"/>
    <ant dir="exchange-jexl" target="deploy"/>
    <ant dir="index-anchor" target="deploy"/>
    <ant dir="index-basic" target="deploy"/>
<!--<ant dir="index-geoip" target="deploy"/>-->
    <ant dir="index-jexl-filter" target="deploy"/>
    <ant dir="index-links" target="deploy"/>
    <ant dir="index-metadata" target="deploy"/>
    <ant dir="index-more" target="deploy"/>
    <ant dir="index-replace" target="deploy"/>
    <ant dir="index-static" target="deploy"/>
<!--<ant dir="indexer-cloudsearch" target="deploy"/>-->
    <ant dir="indexer-csv" target="deploy"/>
    <ant dir="indexer-dummy" target="deploy"/>
<<<<<<< HEAD
<!--<ant dir="indexer-elastic" target="deploy"/>-->
<!--<ant dir="indexer-elastic-rest" target="deploy"/>-->
<!--<ant dir="indexer-kafka" target="deploy"/>-->
<!--<ant dir="indexer-rabbit" target="deploy"/>-->
<!--<ant dir="indexer-solr" target="deploy"/>-->
=======
    <ant dir="indexer-elastic" target="deploy"/>
    <ant dir="indexer-kafka" target="deploy"/>
    <ant dir="indexer-rabbit" target="deploy"/>
    <ant dir="indexer-solr" target="deploy"/>
>>>>>>> ec93b335
    <ant dir="language-identifier" target="deploy"/>
    <ant dir="microformats-reltag" target="deploy"/>
    <ant dir="mimetype-filter" target="deploy"/>
    <ant dir="nutch-extensionpoints" target="deploy"/>
    <ant dir="parse-ext" target="deploy"/>
    <ant dir="parse-html" target="deploy"/>
    <ant dir="parse-js" target="deploy"/>
    <ant dir="parse-metatags" target="deploy"/>
<!--<ant dir="parse-swf" target="deploy"/>-->
    <ant dir="parse-tika" target="deploy"/>
    <ant dir="parse-zip" target="deploy"/>
<<<<<<< HEAD
<!--<ant dir="parsefilter-naivebayes" target="deploy"/>-->
=======
    <ant dir="parsefilter-debug" target="deploy"/>
    <ant dir="parsefilter-naivebayes" target="deploy"/>
>>>>>>> ec93b335
    <ant dir="parsefilter-regex" target="deploy"/>
    <ant dir="protocol-file" target="deploy"/>
    <ant dir="protocol-ftp" target="deploy"/>
<!--<ant dir="protocol-htmlunit" target="deploy" />-->
    <ant dir="protocol-http" target="deploy"/>
    <ant dir="protocol-httpclient" target="deploy"/>
<!--<ant dir="protocol-interactiveselenium" target="deploy" />-->
    <ant dir="protocol-okhttp" target="deploy"/>
<!--<ant dir="protocol-selenium" target="deploy" />-->
<!--<ant dir="publish-rabbitmq" target="deploy"/>-->
    <ant dir="scoring-adaptive" target="deploy"/>
    <ant dir="scoring-depth" target="deploy"/>
    <ant dir="scoring-link" target="deploy"/>
    <ant dir="scoring-opic" target="deploy"/>
    <ant dir="scoring-orphan" target="deploy"/>
<!--<ant dir="scoring-similarity" target="deploy"/>-->
    <ant dir="subcollection" target="deploy"/>
    <ant dir="tld" target="deploy"/>
    <ant dir="urlfilter-automaton" target="deploy"/>
    <ant dir="urlfilter-domain" target="deploy" />
    <ant dir="urlfilter-domainblacklist" target="deploy" />
    <ant dir="urlfilter-fast" target="deploy"/>
    <ant dir="urlfilter-prefix" target="deploy"/>
    <ant dir="urlfilter-regex" target="deploy"/>
    <ant dir="urlfilter-suffix" target="deploy"/>
    <ant dir="urlfilter-validator" target="deploy"/>
    <!-- urlfilter-ignoreexempt depends on urlfilter-regex, must build after -->
    <ant dir="urlfilter-ignoreexempt" target="deploy"/>
    <ant dir="urlmeta" target="deploy"/>
    <ant dir="urlnormalizer-ajax" target="deploy"/>
    <ant dir="urlnormalizer-basic" target="deploy"/>
    <ant dir="urlnormalizer-host" target="deploy"/>
    <ant dir="urlnormalizer-pass" target="deploy"/>
    <ant dir="urlnormalizer-protocol" target="deploy"/>
    <ant dir="urlnormalizer-querystring" target="deploy"/>
    <ant dir="urlnormalizer-regex" target="deploy"/>
    <ant dir="urlnormalizer-slash" target="deploy"/>
  </target>

  <!-- ====================================================== -->
  <!-- Test all of the plugins.                               -->
  <!-- ====================================================== -->
  <target name="test">
    <parallel threadCount="2">
<!--<ant dir="any23" target="test"/>-->
     <ant dir="creativecommons" target="test"/>
     <ant dir="feed" target="test"/>
     <ant dir="headings" target="test"/>
     <ant dir="index-anchor" target="test"/>
     <ant dir="index-basic" target="test"/>
     <!--ant dir="index-geoip" target="test"/-->
     <ant dir="index-jexl-filter" target="test"/>
     <ant dir="index-links" target="test"/>
     <ant dir="index-more" target="test"/>
     <ant dir="index-replace" target="test"/>
     <ant dir="index-static" target="test"/>
     <ant dir="indexer-csv" target="test"/>
     <ant dir="language-identifier" target="test"/>
     <ant dir="lib-http" target="test"/>
     <ant dir="lib-regex-filter" target="test"/>
     <ant dir="mimetype-filter" target="test"/>
     <!--ant dir="parse-ext" target="test"/-->
     <ant dir="parse-html" target="test"/>
     <ant dir="parse-js" target="test"/>
     <ant dir="parse-metatags" target="test"/>
<!--<ant dir="parse-swf" target="test"/>-->
     <ant dir="parse-tika" target="test"/>
     <ant dir="parse-zip" target="test"/>
     <ant dir="parsefilter-regex" target="test"/>
     <ant dir="protocol-file" target="test"/>
     <ant dir="protocol-http" target="test"/>
     <ant dir="protocol-httpclient" target="test"/>
     <ant dir="protocol-okhttp" target="test"/>
     <ant dir="scoring-orphan" target="test"/>
     <ant dir="subcollection" target="test"/>
     <ant dir="urlfilter-automaton" target="test"/>
     <ant dir="urlfilter-domain" target="test"/>
     <ant dir="urlfilter-domainblacklist" target="test"/>
     <ant dir="urlfilter-fast" target="test"/>
     <!--ant dir="urlfilter-ignoreexempt" target="test"/-->
     <ant dir="urlfilter-prefix" target="test"/>
     <ant dir="urlfilter-regex" target="test"/>
     <ant dir="urlfilter-suffix" target="test"/>
     <ant dir="urlfilter-validator" target="test"/>
     <ant dir="urlnormalizer-ajax" target="test"/>
     <ant dir="urlnormalizer-basic" target="test"/>
     <ant dir="urlnormalizer-host" target="test"/>
     <ant dir="urlnormalizer-pass" target="test"/>
     <ant dir="urlnormalizer-protocol" target="test"/>
     <ant dir="urlnormalizer-querystring" target="test"/>
     <ant dir="urlnormalizer-regex" target="test"/>
     <ant dir="urlnormalizer-slash" target="test"/>
    </parallel>
  </target>

  <!-- ====================================================== -->
  <!-- Test a single plugin.                                  -->
  <!-- ====================================================== -->
  <target name="test-single">
    <ant dir="${plugin}" target="test"/>
  </target>

  <!-- ====================================================== -->
  <!-- Clean all of the plugins.                              -->
  <!-- ====================================================== -->
  <target name="clean">
<!--<ant dir="any23" target="clean"/>-->
    <ant dir="creativecommons" target="clean"/>
    <ant dir="feed" target="clean"/>
    <ant dir="headings" target="clean"/>
    <ant dir="exchange-jexl" target="clean"/>
    <ant dir="index-anchor" target="clean"/>
    <ant dir="index-basic" target="clean"/>
<!--<ant dir="index-geoip" target="clean"/>-->
    <ant dir="index-jexl-filter" target="clean"/>
    <ant dir="index-links" target="clean"/>
    <ant dir="index-metadata" target="clean"/>
    <ant dir="index-more" target="clean"/>
    <ant dir="index-replace" target="clean"/>
    <ant dir="index-static" target="clean"/>
<!--<ant dir="indexer-cloudsearch" target="clean"/>-->
    <ant dir="indexer-csv" target="clean"/>
    <ant dir="indexer-dummy" target="clean"/>
<<<<<<< HEAD
<!--<ant dir="indexer-elastic" target="clean"/>-->
<!--<ant dir="indexer-elastic-rest" target="clean"/>-->
<!--<ant dir="indexer-kafka" target="clean"/>-->
<!--<ant dir="indexer-rabbit" target="clean"/>-->
<!--<ant dir="indexer-solr" target="clean"/>-->
=======
    <ant dir="indexer-elastic" target="clean"/>
    <ant dir="indexer-kafka" target="clean"/>
    <ant dir="indexer-rabbit" target="clean"/>
    <ant dir="indexer-solr" target="clean"/>
>>>>>>> ec93b335
    <ant dir="language-identifier" target="clean"/>
<!--<ant dir="lib-htmlunit" target="clean"/>-->
    <ant dir="lib-http" target="clean"/>
    <ant dir="lib-nekohtml" target="clean"/>
<!--<ant dir="lib-rabbitmq" target="clean"/>-->
    <ant dir="lib-regex-filter" target="clean"/>
<!--<ant dir="lib-selenium" target="clean"/>-->
    <ant dir="lib-xml" target="clean"/>
    <ant dir="microformats-reltag" target="clean"/>
    <ant dir="mimetype-filter" target="clean"/>
    <ant dir="nutch-extensionpoints" target="clean"/>
    <ant dir="parse-ext" target="clean"/>
    <ant dir="parse-html" target="clean"/>
    <ant dir="parse-js" target="clean"/>
    <ant dir="parse-metatags" target="clean"/>
<!--<ant dir="parse-swf" target="clean"/>-->
    <ant dir="parse-tika" target="clean"/>
    <ant dir="parse-zip" target="clean"/>
<<<<<<< HEAD
<!--<ant dir="parsefilter-naivebayes" target="clean" />-->
=======
    <ant dir="parsefilter-debug" target="clean" />
    <ant dir="parsefilter-naivebayes" target="clean" />
>>>>>>> ec93b335
    <ant dir="parsefilter-regex" target="clean"/>
    <ant dir="protocol-file" target="clean"/>
    <ant dir="protocol-ftp" target="clean"/>
<!--<ant dir="protocol-htmlunit" target="clean" />-->
    <ant dir="protocol-http" target="clean"/>
    <ant dir="protocol-httpclient" target="clean"/>
<!--<ant dir="protocol-interactiveselenium" target="clean" />-->
    <ant dir="protocol-okhttp" target="clean"/>
<!--<ant dir="protocol-selenium" target="clean" />-->
<!--<ant dir="publish-rabbitmq" target="clean"/>-->
    <ant dir="scoring-depth" target="clean"/>
    <ant dir="scoring-link" target="clean"/>
    <ant dir="scoring-opic" target="clean"/>
    <ant dir="scoring-orphan" target="clean"/>
<!--<ant dir="scoring-similarity" target="clean"/>-->
    <ant dir="subcollection" target="clean"/>
    <ant dir="tld" target="clean"/>
    <ant dir="urlfilter-automaton" target="clean"/>
    <ant dir="urlfilter-domain" target="clean" />
    <ant dir="urlfilter-domainblacklist" target="clean" />
    <ant dir="urlfilter-fast" target="clean"/>
    <ant dir="urlfilter-ignoreexempt" target="clean"/>
    <ant dir="urlfilter-prefix" target="clean"/>
    <ant dir="urlfilter-regex" target="clean"/>
    <ant dir="urlfilter-suffix" target="clean"/>
    <ant dir="urlfilter-validator" target="clean"/>
    <ant dir="urlmeta" target="clean"/>
    <ant dir="urlnormalizer-ajax" target="clean"/>
    <ant dir="urlnormalizer-basic" target="clean"/>
    <ant dir="urlnormalizer-host" target="clean"/>
    <ant dir="urlnormalizer-pass" target="clean"/>
    <ant dir="urlnormalizer-protocol" target="clean"/>
    <ant dir="urlnormalizer-querystring" target="clean"/>
    <ant dir="urlnormalizer-regex" target="clean"/>
    <ant dir="urlnormalizer-slash" target="clean"/>
  </target>
</project><|MERGE_RESOLUTION|>--- conflicted
+++ resolved
@@ -52,18 +52,10 @@
 <!--<ant dir="indexer-cloudsearch" target="deploy"/>-->
     <ant dir="indexer-csv" target="deploy"/>
     <ant dir="indexer-dummy" target="deploy"/>
-<<<<<<< HEAD
 <!--<ant dir="indexer-elastic" target="deploy"/>-->
-<!--<ant dir="indexer-elastic-rest" target="deploy"/>-->
 <!--<ant dir="indexer-kafka" target="deploy"/>-->
 <!--<ant dir="indexer-rabbit" target="deploy"/>-->
 <!--<ant dir="indexer-solr" target="deploy"/>-->
-=======
-    <ant dir="indexer-elastic" target="deploy"/>
-    <ant dir="indexer-kafka" target="deploy"/>
-    <ant dir="indexer-rabbit" target="deploy"/>
-    <ant dir="indexer-solr" target="deploy"/>
->>>>>>> ec93b335
     <ant dir="language-identifier" target="deploy"/>
     <ant dir="microformats-reltag" target="deploy"/>
     <ant dir="mimetype-filter" target="deploy"/>
@@ -75,12 +67,8 @@
 <!--<ant dir="parse-swf" target="deploy"/>-->
     <ant dir="parse-tika" target="deploy"/>
     <ant dir="parse-zip" target="deploy"/>
-<<<<<<< HEAD
+    <ant dir="parsefilter-debug" target="deploy"/>
 <!--<ant dir="parsefilter-naivebayes" target="deploy"/>-->
-=======
-    <ant dir="parsefilter-debug" target="deploy"/>
-    <ant dir="parsefilter-naivebayes" target="deploy"/>
->>>>>>> ec93b335
     <ant dir="parsefilter-regex" target="deploy"/>
     <ant dir="protocol-file" target="deploy"/>
     <ant dir="protocol-ftp" target="deploy"/>
@@ -204,18 +192,10 @@
 <!--<ant dir="indexer-cloudsearch" target="clean"/>-->
     <ant dir="indexer-csv" target="clean"/>
     <ant dir="indexer-dummy" target="clean"/>
-<<<<<<< HEAD
 <!--<ant dir="indexer-elastic" target="clean"/>-->
-<!--<ant dir="indexer-elastic-rest" target="clean"/>-->
 <!--<ant dir="indexer-kafka" target="clean"/>-->
 <!--<ant dir="indexer-rabbit" target="clean"/>-->
 <!--<ant dir="indexer-solr" target="clean"/>-->
-=======
-    <ant dir="indexer-elastic" target="clean"/>
-    <ant dir="indexer-kafka" target="clean"/>
-    <ant dir="indexer-rabbit" target="clean"/>
-    <ant dir="indexer-solr" target="clean"/>
->>>>>>> ec93b335
     <ant dir="language-identifier" target="clean"/>
 <!--<ant dir="lib-htmlunit" target="clean"/>-->
     <ant dir="lib-http" target="clean"/>
@@ -234,12 +214,8 @@
 <!--<ant dir="parse-swf" target="clean"/>-->
     <ant dir="parse-tika" target="clean"/>
     <ant dir="parse-zip" target="clean"/>
-<<<<<<< HEAD
+    <ant dir="parsefilter-debug" target="clean" />
 <!--<ant dir="parsefilter-naivebayes" target="clean" />-->
-=======
-    <ant dir="parsefilter-debug" target="clean" />
-    <ant dir="parsefilter-naivebayes" target="clean" />
->>>>>>> ec93b335
     <ant dir="parsefilter-regex" target="clean"/>
     <ant dir="protocol-file" target="clean"/>
     <ant dir="protocol-ftp" target="clean"/>
