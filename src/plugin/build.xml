<?xml version="1.0"?>
<!--
 Licensed to the Apache Software Foundation (ASF) under one or more
 contributor license agreements.  See the NOTICE file distributed with
 this work for additional information regarding copyright ownership.
 The ASF licenses this file to You under the Apache License, Version 2.0
 (the "License"); you may not use this file except in compliance with
 the License.  You may obtain a copy of the License at

     http://www.apache.org/licenses/LICENSE-2.0

 Unless required by applicable law or agreed to in writing, software
 distributed under the License is distributed on an "AS IS" BASIS,
 WITHOUT WARRANTIES OR CONDITIONS OF ANY KIND, either express or implied.
 See the License for the specific language governing permissions and
 limitations under the License.
-->
<project name="Nutch" default="deploy-core" basedir=".">

  <target name="deploy-core">
    <ant target="compile-core" inheritall="false" dir="../.."/>
    <ant target="deploy"/>
  </target>

  <!-- ====================================================== -->
  <!-- Build & deploy all the plugin jars.                    -->
  <!-- ====================================================== -->
  <target name="deploy">
    <!-- first build libs, other plugins depend on them -->
<!--<ant dir="lib-htmlunit" target="deploy"/>-->
    <ant dir="lib-http" target="deploy"/>
    <ant dir="lib-nekohtml" target="deploy"/>
<!--<ant dir="lib-rabbitmq" target="deploy"/>-->
    <ant dir="lib-regex-filter" target="deploy"/>
<!--<ant dir="lib-selenium" target="deploy"/>-->
    <ant dir="lib-xml" target="deploy"/>
    <!-- real plugins -->
<!--<ant dir="any23" target="deploy"/>-->
    <ant dir="creativecommons" target="deploy"/>
    <ant dir="feed" target="deploy"/>
    <ant dir="headings" target="deploy"/>
    <ant dir="exchange-jexl" target="deploy"/>
    <ant dir="index-anchor" target="deploy"/>
    <ant dir="index-basic" target="deploy"/>
<!--<ant dir="index-geoip" target="deploy"/>-->
    <ant dir="index-jexl-filter" target="deploy"/>
    <ant dir="index-links" target="deploy"/>
    <ant dir="index-metadata" target="deploy"/>
    <ant dir="index-more" target="deploy"/>
    <ant dir="index-replace" target="deploy"/>
    <ant dir="index-static" target="deploy"/>
<!--<ant dir="indexer-cloudsearch" target="deploy"/>-->
    <ant dir="indexer-csv" target="deploy"/>
    <ant dir="indexer-dummy" target="deploy"/>
<!--<ant dir="indexer-elastic" target="deploy"/>-->
<!--<ant dir="indexer-kafka" target="deploy"/>-->
<!--<ant dir="indexer-rabbit" target="deploy"/>-->
<!--<ant dir="indexer-solr" target="deploy"/>-->
    <ant dir="language-identifier" target="deploy"/>
    <ant dir="microformats-reltag" target="deploy"/>
    <ant dir="mimetype-filter" target="deploy"/>
    <ant dir="nutch-extensionpoints" target="deploy"/>
    <ant dir="parse-ext" target="deploy"/>
    <ant dir="parse-html" target="deploy"/>
    <ant dir="parse-js" target="deploy"/>
    <ant dir="parse-metatags" target="deploy"/>
<!--<ant dir="parse-swf" target="deploy"/>-->
    <ant dir="parse-tika" target="deploy"/>
    <ant dir="parse-zip" target="deploy"/>
    <ant dir="parsefilter-debug" target="deploy"/>
<!--<ant dir="parsefilter-naivebayes" target="deploy"/>-->
    <ant dir="parsefilter-regex" target="deploy"/>
    <ant dir="protocol-file" target="deploy"/>
    <ant dir="protocol-ftp" target="deploy"/>
<!--<ant dir="protocol-htmlunit" target="deploy" />-->
    <ant dir="protocol-http" target="deploy"/>
    <ant dir="protocol-httpclient" target="deploy"/>
<!--<ant dir="protocol-interactiveselenium" target="deploy" />-->
    <ant dir="protocol-okhttp" target="deploy"/>
<!--<ant dir="protocol-selenium" target="deploy" />-->
<!--<ant dir="publish-rabbitmq" target="deploy"/>-->
    <ant dir="scoring-adaptive" target="deploy"/>
    <ant dir="scoring-depth" target="deploy"/>
    <ant dir="scoring-link" target="deploy"/>
    <ant dir="scoring-opic" target="deploy"/>
    <ant dir="scoring-orphan" target="deploy"/>
<<<<<<< HEAD
<!--<ant dir="scoring-similarity" target="deploy"/>-->
=======
    <ant dir="scoring-similarity" target="deploy"/>
    <ant dir="scoring-metadata"  target="deploy"/>
>>>>>>> 64bf6381
    <ant dir="subcollection" target="deploy"/>
    <ant dir="tld" target="deploy"/>
    <ant dir="urlfilter-automaton" target="deploy"/>
    <ant dir="urlfilter-domain" target="deploy" />
    <ant dir="urlfilter-domaindenylist" target="deploy" />
    <ant dir="urlfilter-fast" target="deploy"/>
    <ant dir="urlfilter-prefix" target="deploy"/>
    <ant dir="urlfilter-regex" target="deploy"/>
    <ant dir="urlfilter-suffix" target="deploy"/>
    <ant dir="urlfilter-validator" target="deploy"/>
    <!-- urlfilter-ignoreexempt depends on urlfilter-regex, must build after -->
    <ant dir="urlfilter-ignoreexempt" target="deploy"/>
    <ant dir="urlmeta" target="deploy"/>
    <ant dir="urlnormalizer-ajax" target="deploy"/>
    <ant dir="urlnormalizer-basic" target="deploy"/>
    <ant dir="urlnormalizer-host" target="deploy"/>
    <ant dir="urlnormalizer-pass" target="deploy"/>
    <ant dir="urlnormalizer-protocol" target="deploy"/>
    <ant dir="urlnormalizer-querystring" target="deploy"/>
    <ant dir="urlnormalizer-regex" target="deploy"/>
    <ant dir="urlnormalizer-slash" target="deploy"/>
  </target>

  <!-- ====================================================== -->
  <!-- Test all of the plugins.                               -->
  <!-- ====================================================== -->
  <target name="test">
    <parallel threadCount="2">
<!--<ant dir="any23" target="test"/>-->
     <ant dir="creativecommons" target="test"/>
     <ant dir="feed" target="test"/>
     <ant dir="headings" target="test"/>
     <ant dir="index-anchor" target="test"/>
     <ant dir="index-basic" target="test"/>
     <!--ant dir="index-geoip" target="test"/-->
     <ant dir="index-jexl-filter" target="test"/>
     <ant dir="index-links" target="test"/>
     <ant dir="index-more" target="test"/>
     <ant dir="index-replace" target="test"/>
     <ant dir="index-static" target="test"/>
     <ant dir="indexer-csv" target="test"/>
     <ant dir="language-identifier" target="test"/>
     <ant dir="lib-http" target="test"/>
     <ant dir="lib-regex-filter" target="test"/>
     <ant dir="mimetype-filter" target="test"/>
     <!--ant dir="parse-ext" target="test"/-->
     <ant dir="parse-html" target="test"/>
     <ant dir="parse-js" target="test"/>
     <ant dir="parse-metatags" target="test"/>
<!--<ant dir="parse-swf" target="test"/>-->
     <ant dir="parse-tika" target="test"/>
     <ant dir="parse-zip" target="test"/>
     <ant dir="parsefilter-regex" target="test"/>
     <ant dir="protocol-file" target="test"/>
     <ant dir="protocol-http" target="test"/>
     <ant dir="protocol-httpclient" target="test"/>
     <ant dir="protocol-okhttp" target="test"/>
     <ant dir="scoring-orphan" target="test"/>
     <ant dir="scoring-metadata" target="test"/>
     <ant dir="subcollection" target="test"/>
     <ant dir="urlfilter-automaton" target="test"/>
     <ant dir="urlfilter-domain" target="test"/>
     <ant dir="urlfilter-domaindenylist" target="test"/>
     <ant dir="urlfilter-fast" target="test"/>
     <!--ant dir="urlfilter-ignoreexempt" target="test"/-->
     <ant dir="urlfilter-prefix" target="test"/>
     <ant dir="urlfilter-regex" target="test"/>
     <ant dir="urlfilter-suffix" target="test"/>
     <ant dir="urlfilter-validator" target="test"/>
     <ant dir="urlnormalizer-ajax" target="test"/>
     <ant dir="urlnormalizer-basic" target="test"/>
     <ant dir="urlnormalizer-host" target="test"/>
     <ant dir="urlnormalizer-pass" target="test"/>
     <ant dir="urlnormalizer-protocol" target="test"/>
     <ant dir="urlnormalizer-querystring" target="test"/>
     <ant dir="urlnormalizer-regex" target="test"/>
     <ant dir="urlnormalizer-slash" target="test"/>
    </parallel>
  </target>

  <!-- ====================================================== -->
  <!-- Test a single plugin.                                  -->
  <!-- ====================================================== -->
  <target name="test-single">
    <ant dir="${plugin}" target="test"/>
  </target>

  <!-- ====================================================== -->
  <!-- Clean all of the plugins.                              -->
  <!-- ====================================================== -->
  <target name="clean">
<!--<ant dir="any23" target="clean"/>-->
    <ant dir="creativecommons" target="clean"/>
    <ant dir="feed" target="clean"/>
    <ant dir="headings" target="clean"/>
    <ant dir="exchange-jexl" target="clean"/>
    <ant dir="index-anchor" target="clean"/>
    <ant dir="index-basic" target="clean"/>
<!--<ant dir="index-geoip" target="clean"/>-->
    <ant dir="index-jexl-filter" target="clean"/>
    <ant dir="index-links" target="clean"/>
    <ant dir="index-metadata" target="clean"/>
    <ant dir="index-more" target="clean"/>
    <ant dir="index-replace" target="clean"/>
    <ant dir="index-static" target="clean"/>
<!--<ant dir="indexer-cloudsearch" target="clean"/>-->
    <ant dir="indexer-csv" target="clean"/>
    <ant dir="indexer-dummy" target="clean"/>
<!--<ant dir="indexer-elastic" target="clean"/>-->
<!--<ant dir="indexer-kafka" target="clean"/>-->
<!--<ant dir="indexer-rabbit" target="clean"/>-->
<!--<ant dir="indexer-solr" target="clean"/>-->
    <ant dir="language-identifier" target="clean"/>
<!--<ant dir="lib-htmlunit" target="clean"/>-->
    <ant dir="lib-http" target="clean"/>
    <ant dir="lib-nekohtml" target="clean"/>
<!--<ant dir="lib-rabbitmq" target="clean"/>-->
    <ant dir="lib-regex-filter" target="clean"/>
<!--<ant dir="lib-selenium" target="clean"/>-->
    <ant dir="lib-xml" target="clean"/>
    <ant dir="microformats-reltag" target="clean"/>
    <ant dir="mimetype-filter" target="clean"/>
    <ant dir="nutch-extensionpoints" target="clean"/>
    <ant dir="parse-ext" target="clean"/>
    <ant dir="parse-html" target="clean"/>
    <ant dir="parse-js" target="clean"/>
    <ant dir="parse-metatags" target="clean"/>
<!--<ant dir="parse-swf" target="clean"/>-->
    <ant dir="parse-tika" target="clean"/>
    <ant dir="parse-zip" target="clean"/>
    <ant dir="parsefilter-debug" target="clean" />
<!--<ant dir="parsefilter-naivebayes" target="clean" />-->
    <ant dir="parsefilter-regex" target="clean"/>
    <ant dir="protocol-file" target="clean"/>
    <ant dir="protocol-ftp" target="clean"/>
<!--<ant dir="protocol-htmlunit" target="clean" />-->
    <ant dir="protocol-http" target="clean"/>
    <ant dir="protocol-httpclient" target="clean"/>
<!--<ant dir="protocol-interactiveselenium" target="clean" />-->
    <ant dir="protocol-okhttp" target="clean"/>
<!--<ant dir="protocol-selenium" target="clean" />-->
<!--<ant dir="publish-rabbitmq" target="clean"/>-->
    <ant dir="scoring-depth" target="clean"/>
    <ant dir="scoring-link" target="clean"/>
    <ant dir="scoring-opic" target="clean"/>
    <ant dir="scoring-orphan" target="clean"/>
<<<<<<< HEAD
<!--<ant dir="scoring-similarity" target="clean"/>-->
=======
    <ant dir="scoring-similarity" target="clean"/>
    <ant dir="scoring-metadata" target="clean"/>
>>>>>>> 64bf6381
    <ant dir="subcollection" target="clean"/>
    <ant dir="tld" target="clean"/>
    <ant dir="urlfilter-automaton" target="clean"/>
    <ant dir="urlfilter-domain" target="clean" />
    <ant dir="urlfilter-domaindenylist" target="clean" />
    <ant dir="urlfilter-fast" target="clean"/>
    <ant dir="urlfilter-ignoreexempt" target="clean"/>
    <ant dir="urlfilter-prefix" target="clean"/>
    <ant dir="urlfilter-regex" target="clean"/>
    <ant dir="urlfilter-suffix" target="clean"/>
    <ant dir="urlfilter-validator" target="clean"/>
    <ant dir="urlmeta" target="clean"/>
    <ant dir="urlnormalizer-ajax" target="clean"/>
    <ant dir="urlnormalizer-basic" target="clean"/>
    <ant dir="urlnormalizer-host" target="clean"/>
    <ant dir="urlnormalizer-pass" target="clean"/>
    <ant dir="urlnormalizer-protocol" target="clean"/>
    <ant dir="urlnormalizer-querystring" target="clean"/>
    <ant dir="urlnormalizer-regex" target="clean"/>
    <ant dir="urlnormalizer-slash" target="clean"/>
  </target>
</project><|MERGE_RESOLUTION|>--- conflicted
+++ resolved
@@ -84,12 +84,8 @@
     <ant dir="scoring-link" target="deploy"/>
     <ant dir="scoring-opic" target="deploy"/>
     <ant dir="scoring-orphan" target="deploy"/>
-<<<<<<< HEAD
 <!--<ant dir="scoring-similarity" target="deploy"/>-->
-=======
-    <ant dir="scoring-similarity" target="deploy"/>
-    <ant dir="scoring-metadata"  target="deploy"/>
->>>>>>> 64bf6381
+<!--<ant dir="scoring-metadata"  target="deploy"/>-->
     <ant dir="subcollection" target="deploy"/>
     <ant dir="tld" target="deploy"/>
     <ant dir="urlfilter-automaton" target="deploy"/>
@@ -236,12 +232,8 @@
     <ant dir="scoring-link" target="clean"/>
     <ant dir="scoring-opic" target="clean"/>
     <ant dir="scoring-orphan" target="clean"/>
-<<<<<<< HEAD
 <!--<ant dir="scoring-similarity" target="clean"/>-->
-=======
-    <ant dir="scoring-similarity" target="clean"/>
-    <ant dir="scoring-metadata" target="clean"/>
->>>>>>> 64bf6381
+<!--<ant dir="scoring-metadata" target="clean"/>-->
     <ant dir="subcollection" target="clean"/>
     <ant dir="tld" target="clean"/>
     <ant dir="urlfilter-automaton" target="clean"/>
