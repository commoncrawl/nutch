<?xml version="1.0"?>
<!--
 Licensed to the Apache Software Foundation (ASF) under one or more
 contributor license agreements.  See the NOTICE file distributed with
 this work for additional information regarding copyright ownership.
 The ASF licenses this file to You under the Apache License, Version 2.0
 (the "License"); you may not use this file except in compliance with
 the License.  You may obtain a copy of the License at

     http://www.apache.org/licenses/LICENSE-2.0

 Unless required by applicable law or agreed to in writing, software
 distributed under the License is distributed on an "AS IS" BASIS,
 WITHOUT WARRANTIES OR CONDITIONS OF ANY KIND, either express or implied.
 See the License for the specific language governing permissions and
 limitations under the License.
-->
<project name="Nutch" default="deploy-core" basedir=".">

  <target name="deploy-core">
    <ant target="compile-core" inheritall="false" dir="../.."/>
    <ant target="deploy"/>
  </target>

  <!-- ====================================================== -->
  <!-- Build & deploy all the plugin jars.                    -->
  <!-- ====================================================== -->
  <target name="deploy">
    <!-- first build libs, other plugins depend on them -->
<!--<ant dir="lib-htmlunit" target="deploy"/>-->
    <ant dir="lib-http" target="deploy"/>
    <ant dir="lib-nekohtml" target="deploy"/>
<!--<ant dir="lib-rabbitmq" target="deploy"/>-->
    <ant dir="lib-regex-filter" target="deploy"/>
<!--<ant dir="lib-selenium" target="deploy"/>-->
    <ant dir="lib-xml" target="deploy"/>
    <!-- real plugins -->
<!--<ant dir="any23" target="deploy"/>-->
    <ant dir="creativecommons" target="deploy"/>
    <ant dir="feed" target="deploy"/>
    <ant dir="headings" target="deploy"/>
    <ant dir="exchange-jexl" target="deploy"/>
    <ant dir="index-anchor" target="deploy"/>
    <ant dir="index-basic" target="deploy"/>
<!--<ant dir="index-geoip" target="deploy"/>-->
    <ant dir="index-jexl-filter" target="deploy"/>
    <ant dir="index-links" target="deploy"/>
    <ant dir="index-metadata" target="deploy"/>
    <ant dir="index-more" target="deploy"/>
    <ant dir="index-replace" target="deploy"/>
    <ant dir="index-static" target="deploy"/>
<!--<ant dir="indexer-cloudsearch" target="deploy"/>-->
    <ant dir="indexer-csv" target="deploy"/>
    <ant dir="indexer-dummy" target="deploy"/>
<!--<ant dir="indexer-elastic" target="deploy"/>-->
<!--<ant dir="indexer-elastic-rest" target="deploy"/>-->
<!--<ant dir="indexer-rabbit" target="deploy"/>-->
<!--<ant dir="indexer-solr" target="deploy"/>-->
    <ant dir="language-identifier" target="deploy"/>
    <ant dir="microformats-reltag" target="deploy"/>
    <ant dir="mimetype-filter" target="deploy"/>
    <ant dir="nutch-extensionpoints" target="deploy"/>
    <ant dir="parse-ext" target="deploy"/>
    <ant dir="parse-html" target="deploy"/>
    <ant dir="parse-js" target="deploy"/>
    <ant dir="parse-metatags" target="deploy"/>
<!--<ant dir="parse-swf" target="deploy"/>-->
    <ant dir="parse-tika" target="deploy"/>
    <ant dir="parse-zip" target="deploy"/>
<!--<ant dir="parsefilter-naivebayes" target="deploy"/>-->
    <ant dir="parsefilter-regex" target="deploy"/>
    <ant dir="protocol-file" target="deploy"/>
    <ant dir="protocol-ftp" target="deploy"/>
<!--<ant dir="protocol-htmlunit" target="deploy" />-->
    <ant dir="protocol-http" target="deploy"/>
    <ant dir="protocol-httpclient" target="deploy"/>
<!--<ant dir="protocol-interactiveselenium" target="deploy" />-->
    <ant dir="protocol-okhttp" target="deploy"/>
<!--<ant dir="protocol-selenium" target="deploy" />-->
    <ant dir="publish-rabbitmq" target="deploy"/>
<<<<<<< HEAD
    <ant dir="scoring-adaptive" target="deploy"/>
=======
<!--<ant dir="publish-rabbitmq" target="deploy"/>-->
>>>>>>> 9640b4ae
    <ant dir="scoring-depth" target="deploy"/>
    <ant dir="scoring-link" target="deploy"/>
    <ant dir="scoring-opic" target="deploy"/>
    <ant dir="scoring-orphan" target="deploy"/>
<!--<ant dir="scoring-similarity" target="deploy"/>-->
    <ant dir="subcollection" target="deploy"/>
    <ant dir="tld" target="deploy"/>
    <ant dir="urlfilter-automaton" target="deploy"/>
    <ant dir="urlfilter-domain" target="deploy" />
    <ant dir="urlfilter-domainblacklist" target="deploy" />
    <ant dir="urlfilter-fast" target="deploy"/>
    <ant dir="urlfilter-prefix" target="deploy"/>
    <ant dir="urlfilter-regex" target="deploy"/>
    <ant dir="urlfilter-suffix" target="deploy"/>
    <ant dir="urlfilter-validator" target="deploy"/>
    <!-- urlfilter-ignoreexempt depends on urlfilter-regex, must build after -->
    <ant dir="urlfilter-ignoreexempt" target="deploy"/>
    <ant dir="urlmeta" target="deploy"/>
    <ant dir="urlnormalizer-ajax" target="deploy"/>
    <ant dir="urlnormalizer-basic" target="deploy"/>
    <ant dir="urlnormalizer-host" target="deploy"/>
    <ant dir="urlnormalizer-pass" target="deploy"/>
    <ant dir="urlnormalizer-protocol" target="deploy"/>
    <ant dir="urlnormalizer-querystring" target="deploy"/>
    <ant dir="urlnormalizer-regex" target="deploy"/>
    <ant dir="urlnormalizer-slash" target="deploy"/>
  </target>

  <!-- ====================================================== -->
  <!-- Test all of the plugins.                               -->
  <!-- ====================================================== -->
  <target name="test">
    <parallel threadCount="2">
<!--<ant dir="any23" target="test"/>-->
     <ant dir="creativecommons" target="test"/>
     <ant dir="feed" target="test"/>
     <ant dir="index-anchor" target="test"/>
     <ant dir="index-basic" target="test"/>
     <!--ant dir="index-geoip" target="test"/-->
     <ant dir="index-links" target="test"/>
     <ant dir="index-more" target="test"/>
     <ant dir="index-replace" target="test"/>
     <ant dir="index-static" target="test"/>
     <ant dir="indexer-csv" target="test"/>
<!--<ant dir="indexer-elastic" target="test"/>-->
     <ant dir="language-identifier" target="test"/>
     <ant dir="lib-http" target="test"/>
     <ant dir="lib-regex-filter" target="test"/>
     <ant dir="mimetype-filter" target="test"/>
     <!--ant dir="parse-ext" target="test"/-->
     <ant dir="parse-html" target="test"/>
     <ant dir="parse-metatags" target="test"/>
<!--<ant dir="parse-swf" target="test"/>-->
     <ant dir="parse-tika" target="test"/>
     <ant dir="parse-zip" target="test"/>
     <ant dir="parsefilter-regex" target="test"/>
     <ant dir="protocol-file" target="test"/>
     <ant dir="protocol-http" target="test"/>
     <ant dir="protocol-httpclient" target="test"/>
     <ant dir="protocol-okhttp" target="test"/>
     <ant dir="scoring-orphan" target="test"/>
     <ant dir="subcollection" target="test"/>
     <ant dir="urlfilter-automaton" target="test"/>
     <ant dir="urlfilter-domain" target="test"/>
     <ant dir="urlfilter-domainblacklist" target="test"/>
     <ant dir="urlfilter-fast" target="test"/>
     <!--ant dir="urlfilter-ignoreexempt" target="test"/-->
     <ant dir="urlfilter-prefix" target="test"/>
     <ant dir="urlfilter-regex" target="test"/>
     <ant dir="urlfilter-suffix" target="test"/>
     <ant dir="urlfilter-validator" target="test"/>
     <ant dir="urlnormalizer-ajax" target="test"/>
     <ant dir="urlnormalizer-basic" target="test"/>
     <ant dir="urlnormalizer-host" target="test"/>
     <ant dir="urlnormalizer-pass" target="test"/>
     <ant dir="urlnormalizer-protocol" target="test"/>
     <ant dir="urlnormalizer-querystring" target="test"/>
     <ant dir="urlnormalizer-regex" target="test"/>
     <ant dir="urlnormalizer-slash" target="test"/>
    </parallel>
  </target>

  <!-- ====================================================== -->
  <!-- Test a single plugin.                                  -->
  <!-- ====================================================== -->
  <target name="test-single">
    <ant dir="${plugin}" target="test"/>
  </target>

  <!-- ====================================================== -->
  <!-- Clean all of the plugins.                              -->
  <!-- ====================================================== -->
  <target name="clean">
<!--<ant dir="any23" target="clean"/>-->
    <ant dir="creativecommons" target="clean"/>
    <ant dir="feed" target="clean"/>
    <ant dir="headings" target="clean"/>
    <ant dir="exchange-jexl" target="clean"/>
    <ant dir="index-anchor" target="clean"/>
    <ant dir="index-basic" target="clean"/>
<!--<ant dir="index-geoip" target="clean"/>-->
    <ant dir="index-jexl-filter" target="clean"/>
    <ant dir="index-links" target="clean"/>
    <ant dir="index-metadata" target="clean"/>
    <ant dir="index-more" target="clean"/>
    <ant dir="index-replace" target="clean"/>
    <ant dir="index-static" target="clean"/>
<!--<ant dir="indexer-cloudsearch" target="clean"/>-->
    <ant dir="indexer-csv" target="clean"/>
    <ant dir="indexer-dummy" target="clean"/>
<!--<ant dir="indexer-elastic" target="clean"/>-->
<!--<ant dir="indexer-elastic-rest" target="clean"/>-->
<!--<ant dir="indexer-rabbit" target="clean"/>-->
<!--<ant dir="indexer-solr" target="clean"/>-->
    <ant dir="language-identifier" target="clean"/>
<!--<ant dir="lib-htmlunit" target="clean"/>-->
    <ant dir="lib-http" target="clean"/>
    <ant dir="lib-nekohtml" target="clean"/>
<!--<ant dir="lib-rabbitmq" target="clean"/>-->
    <ant dir="lib-regex-filter" target="clean"/>
<!--<ant dir="lib-selenium" target="clean"/>-->
    <ant dir="lib-xml" target="clean"/>
    <ant dir="microformats-reltag" target="clean"/>
    <ant dir="mimetype-filter" target="clean"/>
    <ant dir="nutch-extensionpoints" target="clean"/>
    <ant dir="parse-ext" target="clean"/>
    <ant dir="parse-html" target="clean"/>
    <ant dir="parse-js" target="clean"/>
    <ant dir="parse-metatags" target="clean"/>
<!--<ant dir="parse-swf" target="clean"/>-->
    <ant dir="parse-tika" target="clean"/>
    <ant dir="parse-zip" target="clean"/>
<!--<ant dir="parsefilter-naivebayes" target="clean" />-->
    <ant dir="parsefilter-regex" target="clean"/>
    <ant dir="protocol-file" target="clean"/>
    <ant dir="protocol-ftp" target="clean"/>
<!--<ant dir="protocol-htmlunit" target="clean" />-->
    <ant dir="protocol-http" target="clean"/>
    <ant dir="protocol-httpclient" target="clean"/>
<!--<ant dir="protocol-interactiveselenium" target="clean" />-->
    <ant dir="protocol-okhttp" target="clean"/>
<!--<ant dir="protocol-selenium" target="clean" />-->
<!--<ant dir="publish-rabbitmq" target="clean"/>-->
    <ant dir="scoring-depth" target="clean"/>
    <ant dir="scoring-link" target="clean"/>
    <ant dir="scoring-opic" target="clean"/>
    <ant dir="scoring-orphan" target="clean"/>
<!--<ant dir="scoring-similarity" target="clean"/>-->
    <ant dir="subcollection" target="clean"/>
    <ant dir="tld" target="clean"/>
    <ant dir="urlfilter-automaton" target="clean"/>
    <ant dir="urlfilter-domain" target="clean" />
    <ant dir="urlfilter-domainblacklist" target="clean" />
    <ant dir="urlfilter-fast" target="clean"/>
    <ant dir="urlfilter-ignoreexempt" target="clean"/>
    <ant dir="urlfilter-prefix" target="clean"/>
    <ant dir="urlfilter-regex" target="clean"/>
    <ant dir="urlfilter-suffix" target="clean"/>
    <ant dir="urlfilter-validator" target="clean"/>
    <ant dir="urlmeta" target="clean"/>
    <ant dir="urlnormalizer-ajax" target="clean"/>
    <ant dir="urlnormalizer-basic" target="clean"/>
    <ant dir="urlnormalizer-host" target="clean"/>
    <ant dir="urlnormalizer-pass" target="clean"/>
    <ant dir="urlnormalizer-protocol" target="clean"/>
    <ant dir="urlnormalizer-querystring" target="clean"/>
    <ant dir="urlnormalizer-regex" target="clean"/>
    <ant dir="urlnormalizer-slash" target="clean"/>
  </target>
</project><|MERGE_RESOLUTION|>--- conflicted
+++ resolved
@@ -78,11 +78,8 @@
     <ant dir="protocol-okhttp" target="deploy"/>
 <!--<ant dir="protocol-selenium" target="deploy" />-->
     <ant dir="publish-rabbitmq" target="deploy"/>
-<<<<<<< HEAD
     <ant dir="scoring-adaptive" target="deploy"/>
-=======
 <!--<ant dir="publish-rabbitmq" target="deploy"/>-->
->>>>>>> 9640b4ae
     <ant dir="scoring-depth" target="deploy"/>
     <ant dir="scoring-link" target="deploy"/>
     <ant dir="scoring-opic" target="deploy"/>
