--- conflicted
+++ resolved
@@ -35,10 +35,6 @@
 <!--<ant dir="lib-selenium" target="deploy"/>-->
     <ant dir="lib-xml" target="deploy"/>
     <!-- real plugins -->
-<<<<<<< HEAD
-<!--<ant dir="any23" target="deploy"/>-->
-=======
->>>>>>> 792ed289
     <ant dir="creativecommons" target="deploy"/>
     <ant dir="feed" target="deploy"/>
     <ant dir="headings" target="deploy"/>
@@ -118,10 +114,6 @@
   <!-- ====================================================== -->
   <target name="test">
     <parallel threadCount="2">
-<<<<<<< HEAD
-<!--<ant dir="any23" target="test"/>-->
-=======
->>>>>>> 792ed289
      <ant dir="creativecommons" target="test"/>
      <ant dir="feed" target="test"/>
      <ant dir="headings" target="test"/>
@@ -183,10 +175,6 @@
   <!-- Clean all of the plugins.                              -->
   <!-- ====================================================== -->
   <target name="clean">
-<<<<<<< HEAD
-<!--<ant dir="any23" target="clean"/>-->
-=======
->>>>>>> 792ed289
     <ant dir="creativecommons" target="clean"/>
     <ant dir="feed" target="clean"/>
     <ant dir="headings" target="clean"/>
