--- conflicted
+++ resolved
@@ -23,27 +23,13 @@
   public static final String MAX_BULK_DOCS = "max.bulk.docs";
   public static final String MAX_BULK_LENGTH = "max.bulk.size";
 
-<<<<<<< HEAD
   public static final String USER = "user";
   public static final String PASSWORD = "password";
   public static final String TYPE = "type";
   public static final String HTTPS = "https";
   public static final String HOSTNAME_TRUST = "trustallhostnames";
-=======
-  public static final String HOST = ELASTIC_PREFIX + "host";
-  public static final String PORT = ELASTIC_PREFIX + "port";
-  public static final String INDEX = ELASTIC_PREFIX + "index";
-  public static final String MAX_BULK_DOCS = ELASTIC_PREFIX + "max.bulk.docs";
-  public static final String MAX_BULK_LENGTH = ELASTIC_PREFIX + "max.bulk.size";
-
-  public static final String USER = ELASTIC_PREFIX + "user";
-  public static final String PASSWORD = ELASTIC_PREFIX + "password";
-  public static final String TYPE = ELASTIC_PREFIX + "type";
-  public static final String HTTPS = ELASTIC_PREFIX + "https";
-  public static final String HOSTNAME_TRUST = ELASTIC_PREFIX + "trustallhostnames";
   
   public static final String LANGUAGES = INDEX + ".languages";
   public static final String SEPARATOR = INDEX + ".separator";
   public static final String SINK = INDEX + ".sink";
->>>>>>> f82959d8
 }