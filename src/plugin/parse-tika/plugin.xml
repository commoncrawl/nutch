<?xml version="1.0" encoding="UTF-8"?>
<!--
 Licensed to the Apache Software Foundation (ASF) under one or more
 contributor license agreements.  See the NOTICE file distributed with
 this work for additional information regarding copyright ownership.
 The ASF licenses this file to You under the Apache License, Version 2.0
 (the "License"); you may not use this file except in compliance with
 the License.  You may obtain a copy of the License at

     http://www.apache.org/licenses/LICENSE-2.0

 Unless required by applicable law or agreed to in writing, software
 distributed under the License is distributed on an "AS IS" BASIS,
 WITHOUT WARRANTIES OR CONDITIONS OF ANY KIND, either express or implied.
 See the License for the specific language governing permissions and
 limitations under the License.
-->
<plugin
   id="parse-tika"
   name="Tika Parser Plug-in"
   version="1.0.0"
   provider-name="nutch.org">

   <runtime>
      <library name="parse-tika.jar">
         <export name="*"/>
      </library>
<<<<<<< HEAD
      <!--library name="tika-parsers-standard-package-shaded-2.9.0.0.jar"/-->
=======
      <library name="tika-parsers-standard-package-shaded-2.9.1.0.jar"/>
>>>>>>> 7ad382d9
   </runtime>

   <requires>
      <import plugin="nutch-extensionpoints"/>
   </requires>

   <extension point="org.apache.nutch.parse.Parser"
              id="org.apache.nutch.parse.tika"
              name="TikaParser">

      <implementation id="org.apache.nutch.parse.tika.TikaParser"
                      class="org.apache.nutch.parse.tika.TikaParser">
       <parameter name="contentType" value="*"/>
      </implementation>

   </extension>

</plugin><|MERGE_RESOLUTION|>--- conflicted
+++ resolved
@@ -25,11 +25,7 @@
       <library name="parse-tika.jar">
          <export name="*"/>
       </library>
-<<<<<<< HEAD
-      <!--library name="tika-parsers-standard-package-shaded-2.9.0.0.jar"/-->
-=======
-      <library name="tika-parsers-standard-package-shaded-2.9.1.0.jar"/>
->>>>>>> 7ad382d9
+      <!--library name="tika-parsers-standard-package-shaded-2.9.1.0.jar"/-->
    </runtime>
 
    <requires>
