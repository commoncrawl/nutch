/*
 * Licensed to the Apache Software Foundation (ASF) under one or more
 * contributor license agreements.  See the NOTICE file distributed with
 * this work for additional information regarding copyright ownership.
 * The ASF licenses this file to You under the Apache License, Version 2.0
 * (the "License"); you may not use this file except in compliance with
 * the License.  You may obtain a copy of the License at
 *
 *     http://www.apache.org/licenses/LICENSE-2.0
 *
 * Unless required by applicable law or agreed to in writing, software
 * distributed under the License is distributed on an "AS IS" BASIS,
 * WITHOUT WARRANTIES OR CONDITIONS OF ANY KIND, either express or implied.
 * See the License for the specific language governing permissions and
 * limitations under the License.
 */

package org.apache.nutch.publisher.rabbitmq;

import java.lang.invoke.MethodHandles;

import org.apache.hadoop.conf.Configuration;
import org.apache.hadoop.util.StringUtils;
import org.apache.nutch.publisher.NutchPublisher;
import org.slf4j.Logger;
import org.slf4j.LoggerFactory;

import com.fasterxml.jackson.core.JsonProcessingException;
import com.fasterxml.jackson.databind.ObjectMapper;
import com.rabbitmq.client.Channel;
import com.rabbitmq.client.Connection;
import com.rabbitmq.client.ConnectionFactory;

public class RabbitMQPublisherImpl implements NutchPublisher{

  private static String EXCHANGE_SERVER;
  private static String EXCHANGE_TYPE;

  private static String HOST;
<<<<<<< HEAD
  private static int PORT;
  private static String VIRTUAL_HOST;
  private static String USERNAME;
  private static String PASSWORD;

  private static String QUEUE_NAME;
  private static boolean QUEUE_DURABLE;
  private static String QUEUE_ROUTING_KEY;

  private static final Logger LOG = LoggerFactory.getLogger(RabbitMQPublisherImpl.class);

=======
  private static final Logger LOG = LoggerFactory
      .getLogger(MethodHandles.lookup().lookupClass());
>>>>>>> 9fb7d6c2
  private static Channel channel;

  @Override
  public boolean setConfig(Configuration conf) {
    try {
      EXCHANGE_SERVER = conf.get("rabbitmq.exchange.server", "fetcher_log");
      EXCHANGE_TYPE = conf.get("rabbitmq.exchange.type", "fanout");

      HOST = conf.get("rabbitmq.host", "localhost");
      PORT = conf.getInt("rabbitmq.port", 5672);
      VIRTUAL_HOST = conf.get("rabbitmq.virtualhost", null);
      USERNAME = conf.get("rabbitmq.username", null);
      PASSWORD = conf.get("rabbitmq.password", null);

      QUEUE_NAME = conf.get("rabbitmq.queue.name", "fanout.queue");
      QUEUE_DURABLE = conf.getBoolean("rabbitmq.queue.durable", true);
      QUEUE_ROUTING_KEY = conf.get("rabbitmq.queue.routingkey", "fanout.key");

      ConnectionFactory factory = new ConnectionFactory();
      factory.setHost(HOST);
      factory.setPort(PORT);

      if(VIRTUAL_HOST != null) {
        factory.setVirtualHost(VIRTUAL_HOST);
      }

      if(USERNAME != null) {
        factory.setUsername(USERNAME);
        factory.setPassword(PASSWORD);
      }
    
      Connection connection = factory.newConnection();
      channel = connection.createChannel();
      channel.exchangeDeclare(EXCHANGE_SERVER, EXCHANGE_TYPE);
      channel.queueDeclare(QUEUE_NAME, QUEUE_DURABLE, false, false, null);
      channel.queueBind(QUEUE_NAME, EXCHANGE_SERVER, QUEUE_ROUTING_KEY);

      LOG.info("Configured RabbitMQ publisher");
      return true;
    }catch(Exception e) {
      LOG.error("Could not initialize RabbitMQ publisher - {}", StringUtils.stringifyException(e));
      return false;
    }

  }

  @Override
  public void publish(Object event, Configuration conf) {
    try {
      channel.basicPublish(EXCHANGE_SERVER, QUEUE_ROUTING_KEY, null, getJSONString(event).getBytes());
    } catch (Exception e) {
      LOG.error("Error occured while publishing - {}", StringUtils.stringifyException(e));
    }
  }

  private String getJSONString(Object obj) {
    ObjectMapper mapper = new ObjectMapper();
    try {
      return mapper.writeValueAsString(obj);
    } catch (JsonProcessingException e) {
      LOG.error("Error converting event object to JSON String - {}", StringUtils.stringifyException(e));
    }
    return null;
  }


  @Override
  public void setConf(Configuration arg0) {
    
  }

  @Override
  public Configuration getConf() {
    return null;
  }

}<|MERGE_RESOLUTION|>--- conflicted
+++ resolved
@@ -36,8 +36,8 @@
   private static String EXCHANGE_SERVER;
   private static String EXCHANGE_TYPE;
 
-  private static String HOST;
-<<<<<<< HEAD
+  private static String HOST
+    
   private static int PORT;
   private static String VIRTUAL_HOST;
   private static String USERNAME;
@@ -46,13 +46,10 @@
   private static String QUEUE_NAME;
   private static boolean QUEUE_DURABLE;
   private static String QUEUE_ROUTING_KEY;
-
-  private static final Logger LOG = LoggerFactory.getLogger(RabbitMQPublisherImpl.class);
-
-=======
+  
   private static final Logger LOG = LoggerFactory
       .getLogger(MethodHandles.lookup().lookupClass());
->>>>>>> 9fb7d6c2
+  
   private static Channel channel;
 
   @Override
