<?xml version="1.0" ?>

<!-- Licensed to the Apache Software Foundation (ASF) under one or more contributor 
	license agreements. See the NOTICE file distributed with this work for additional 
	information regarding copyright ownership. The ASF licenses this file to 
	You under the Apache License, Version 2.0 (the "License"); you may not use 
	this file except in compliance with the License. You may obtain a copy of 
	the License at http://www.apache.org/licenses/LICENSE-2.0 Unless required 
	by applicable law or agreed to in writing, software distributed under the 
	License is distributed on an "AS IS" BASIS, WITHOUT WARRANTIES OR CONDITIONS 
	OF ANY KIND, either express or implied. See the License for the specific 
	language governing permissions and limitations under the License. -->

<ivy-module version="1.0" xmlns:maven="http://ant.apache.org/ivy/maven">
	<info organisation="org.apache.nutch" module="nutch">
		<license name="Apache 2.0"
			url="http://www.apache.org/licenses/LICENSE-2.0.txt/" />
		<ivyauthor name="Apache Nutch Team" url="http://nutch.apache.org" />
		<description homepage="http://nutch.apache.org">Nutch is an open source web-search
			software. It builds on
			Hadoop, Tika and Solr, adding web-specifics,
			such as a crawler, a link-graph
			database etc.
		</description>
	</info>
	
	<configurations>
		<include file="${basedir}/ivy/ivy-configurations.xml" />
	</configurations>
	
	<publications>
		<!--get the artifact from our module name -->
		<artifact conf="master" />
	</publications>
	
	<dependencies>
		<dependency org="org.slf4j" name="slf4j-api" rev="1.6.1" conf="*->master" />
		<dependency org="org.slf4j" name="slf4j-log4j12" rev="1.6.1" conf="*->master" />
		
		<!--dependency org="log4j" name="log4j" rev="1.2.15" conf="*->default">
			<exclude org="javax.jms" name="jms" />
			<exclude org="com.sun.jdmk" name="jmxtools" />
			<exclude org="com.sun.jmx" name="jmxri" />
		</dependency-->
		
		<dependency org="commons-lang" name="commons-lang" rev="2.6" conf="*->default" />
		<dependency org="commons-collections" name="commons-collections" rev="3.2.1" conf="*->master" />
		<dependency org="commons-httpclient" name="commons-httpclient" rev="3.1" conf="*->master" />
		<dependency org="commons-codec" name="commons-codec" rev="1.10" conf="*->default" />
<<<<<<< HEAD
        <dependency org="org.apache.commons" name="commons-compress" rev="1.9" conf="*->default" />
        <dependency org="org.apache.commons" name="commons-jexl" rev="2.1.1" />
        <dependency org="com.tdunning" name="t-digest" rev="3.1" />
            
        <!-- Hadoop Dependencies -->
		<dependency org="org.apache.hadoop" name="hadoop-client" rev="2.6.0-cdh5.13.0" conf="*->default">
=======
		<dependency org="org.apache.commons" name="commons-compress" rev="1.9" conf="*->default" />
		<dependency org="org.apache.commons" name="commons-jexl" rev="2.1.1" />
		<dependency org="com.tdunning" name="t-digest" rev="3.2" />

		<!-- Hadoop Dependencies -->
		<dependency org="org.apache.hadoop" name="hadoop-common" rev="2.7.2" conf="*->default">
>>>>>>> 708cc56f
			<exclude org="hsqldb" name="hsqldb" />
			<exclude org="net.sf.kosmosfs" name="kfs" />
			<exclude org="net.java.dev.jets3t" name="jets3t" />
			<exclude org="org.eclipse.jdt" name="core" />
			<exclude org="org.mortbay.jetty" name="jsp-*" />
			<exclude org="org.mortbay.jetty" name="jetty-util" />
			<exclude org="ant" name="ant" />
		</dependency>
        <!-- End of Hadoop Dependencies -->

		<dependency org="org.apache.tika" name="tika-core" rev="1.12" />
		<dependency org="com.ibm.icu" name="icu4j" rev="55.1" />

		<dependency org="xerces" name="xercesImpl" rev="2.11.0" />
		<dependency org="xerces" name="xmlParserAPIs" rev="2.6.2" />
		<dependency org="oro" name="oro" rev="2.0.8" />

		<dependency org="com.google.guava" name="guava" rev="18.0" />

		<dependency org="com.github.crawler-commons" name="crawler-commons" rev="0.9" />

		<dependency org="com.martinkl.warc" name="warc-hadoop" rev="0.1.0" />
		
        <!--dependency org="org.apache.cxf" name="cxf" rev="3.0.4" conf="*->default"/-->
        <dependency org="org.apache.cxf" name="cxf-rt-frontend-jaxws" rev="3.0.4" conf="*->default"/>
        <dependency org="org.apache.cxf" name="cxf-rt-frontend-jaxrs" rev="3.0.4" conf="*->default"/>
        <dependency org="org.apache.cxf" name="cxf-rt-transports-http" rev="3.0.4" conf="*->default"/>
        <dependency org="org.apache.cxf" name="cxf-rt-transports-http-jetty" rev="3.0.4" conf="*->default"/>
        <dependency org="org.apache.cxf" name="cxf-rt-rs-client" rev="3.0.4" conf="test->default"/>
        <dependency org="com.fasterxml.jackson.core" name="jackson-databind" rev="2.5.1"  conf="*->default"/> 
        <dependency org="com.fasterxml.jackson.dataformat" name="jackson-dataformat-cbor" rev="2.5.1" conf="*->default"/>
        <dependency org="com.fasterxml.jackson.jaxrs" name="jackson-jaxrs-json-provider" rev="2.5.1" conf="*->default"/>	
        
		<!-- WARC artifacts needed  -->
		<dependency org="org.netpreserve.commons" name="webarchive-commons" rev="1.1.5" conf="*->default">
			<exclude module="hadoop-core"/>
			<exclude org="com.google.guava"/>
			<exclude org="junit"/>
		</dependency>

		<!--artifacts needed for testing -->
		<dependency org="junit" name="junit" rev="4.11" conf="test->default" />
		<dependency org="org.apache.mrunit" name="mrunit" rev="1.1.0" conf="test->default">
			<artifact name="mrunit" maven:classifier="hadoop2" />
			<exclude org="log4j" module="log4j" />
		</dependency>
		<dependency org="org.mortbay.jetty" name="jetty-client" rev="6.1.22" conf="test->default" />
		<dependency org="org.mortbay.jetty" name="jetty" rev="6.1.22" conf="test->default" />
		<dependency org="org.mortbay.jetty" name="jetty-util" rev="6.1.22" conf="test->default" />
		<dependency org="tomcat" name="jasper-runtime" rev="5.5.23" conf="test->default" />
		<dependency org="tomcat" name="jasper-compiler" rev="5.5.23" conf="test->default">
			<exclude org="ant" name="ant" />
		</dependency>
		<!-- end of test artifacts -->

		<!-- web app dependencies -->

    	<dependency org="org.apache.commons" name="commons-collections4" rev="4.0" conf="*->default" />
    	<dependency org="org.springframework" name="spring-core" rev="4.0.4.RELEASE" conf="*->default" />
    	<dependency org="org.springframework" name="spring-context" rev="4.0.4.RELEASE" conf="*->default" />
    	<dependency org="org.springframework" name="spring-web" rev="4.0.4.RELEASE" conf="*->default" />

    	<dependency org="com.sun.jersey" name="jersey-client" rev="1.8" conf="*->default" />
	
    	<dependency org="com.j256.ormlite" name="ormlite-jdbc" rev="4.48" conf="*->default" />
    	<dependency org="com.h2database" name="h2" rev="1.4.180" conf="*->default" />
    	<dependency org="org.eclipse.persistence" name="javax.persistence" rev="2.0.0" conf="*->default" />
	
    	<dependency org="org.apache.wicket" name="wicket-core" rev="6.16.0" conf="*->default" />
    	<dependency org="org.apache.wicket" name="wicket-spring" rev="6.16.0" conf="*->default" />
    	<dependency org="de.agilecoders.wicket" name="wicket-bootstrap-core" rev="0.9.2" conf="*->default" />
    	<dependency org="de.agilecoders.wicket" name="wicket-bootstrap-extensions" rev="0.9.2" conf="*->default" />

	<dependency org="org.mortbay.jetty" name="jetty" rev="6.1.22" conf="*->default" />

		<!-- RabbitMQ dependencies -->
		<dependency org="com.rabbitmq" name="amqp-client" rev="3.6.5" conf="*->default" />


		<!--Added Because of Elasticsearch JEST client-->
		<!--TODO refactor these to indexer-elastic-rest plugin somehow, currently doesn't resolve correctly-->
		<dependency org="org.apache.httpcomponents" name="httpcore-nio" rev="4.4.4"/>
		<dependency org="org.apache.httpcomponents" name="httpcore" rev="4.4.4"/>
		<dependency org="org.apache.httpcomponents" name="httpclient" rev="4.5.2"/>

		<!--global exclusion -->
		<exclude module="jmxtools" />
		<exclude module="jms" />
		<exclude module="jmxri" />
		<exclude org="com.thoughtworks.xstream"/>

	</dependencies>

</ivy-module><|MERGE_RESOLUTION|>--- conflicted
+++ resolved
@@ -47,21 +47,13 @@
 		<dependency org="commons-collections" name="commons-collections" rev="3.2.1" conf="*->master" />
 		<dependency org="commons-httpclient" name="commons-httpclient" rev="3.1" conf="*->master" />
 		<dependency org="commons-codec" name="commons-codec" rev="1.10" conf="*->default" />
-<<<<<<< HEAD
-        <dependency org="org.apache.commons" name="commons-compress" rev="1.9" conf="*->default" />
-        <dependency org="org.apache.commons" name="commons-jexl" rev="2.1.1" />
-        <dependency org="com.tdunning" name="t-digest" rev="3.1" />
-            
-        <!-- Hadoop Dependencies -->
 		<dependency org="org.apache.hadoop" name="hadoop-client" rev="2.6.0-cdh5.13.0" conf="*->default">
-=======
 		<dependency org="org.apache.commons" name="commons-compress" rev="1.9" conf="*->default" />
 		<dependency org="org.apache.commons" name="commons-jexl" rev="2.1.1" />
 		<dependency org="com.tdunning" name="t-digest" rev="3.2" />
 
 		<!-- Hadoop Dependencies -->
-		<dependency org="org.apache.hadoop" name="hadoop-common" rev="2.7.2" conf="*->default">
->>>>>>> 708cc56f
+		<dependency org="org.apache.hadoop" name="hadoop-client" rev="2.6.0-cdh5.13.0" conf="*->default">
 			<exclude org="hsqldb" name="hsqldb" />
 			<exclude org="net.sf.kosmosfs" name="kfs" />
 			<exclude org="net.java.dev.jets3t" name="jets3t" />
