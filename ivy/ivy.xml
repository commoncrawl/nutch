<?xml version="1.0" ?>

<!-- Licensed to the Apache Software Foundation (ASF) under one or more contributor 
	license agreements. See the NOTICE file distributed with this work for additional 
	information regarding copyright ownership. The ASF licenses this file to 
	You under the Apache License, Version 2.0 (the "License"); you may not use 
	this file except in compliance with the License. You may obtain a copy of 
	the License at http://www.apache.org/licenses/LICENSE-2.0 Unless required 
	by applicable law or agreed to in writing, software distributed under the 
	License is distributed on an "AS IS" BASIS, WITHOUT WARRANTIES OR CONDITIONS 
	OF ANY KIND, either express or implied. See the License for the specific 
	language governing permissions and limitations under the License. -->

<ivy-module version="1.0" xmlns:maven="http://ant.apache.org/ivy/maven">
	<info organisation="org.apache.nutch" module="nutch">
		<license name="Apache 2.0"
			url="http://www.apache.org/licenses/LICENSE-2.0.txt/" />
		<ivyauthor name="Apache Nutch Team" url="http://nutch.apache.org" />
		<description homepage="http://nutch.apache.org">Nutch is an open source web-search
			software. It builds on
			Hadoop, Tika and Solr, adding web-specifics,
			such as a crawler, a link-graph
			database etc.
		</description>
	</info>

	<configurations>
		<include file="${basedir}/ivy/ivy-configurations.xml" />
	</configurations>

	<publications>
		<!--get the artifact from our module name -->
		<artifact conf="master" />
	</publications>

	<dependencies>
		<dependency org="org.slf4j" name="slf4j-api" rev="1.7.25" conf="*->master" />
		<dependency org="org.slf4j" name="slf4j-log4j12" rev="1.7.25" conf="*->master" />

		<!--dependency org="log4j" name="log4j" rev="1.2.15" conf="*->default">
			<exclude org="javax.jms" name="jms" />
			<exclude org="com.sun.jdmk" name="jmxtools" />
			<exclude org="com.sun.jmx" name="jmxri" />
		</dependency-->

		<dependency org="org.apache.commons" name="commons-lang3" rev="3.8.1" conf="*->default" />
		<dependency org="org.apache.commons" name="commons-collections4" rev="4.2" conf="*->master" />
		<dependency org="org.apache.httpcomponents" name="httpclient" rev="4.5.6" conf="*->master" />
		<dependency org="commons-codec" name="commons-codec" rev="1.11" conf="*->default" />
		<dependency org="org.apache.commons" name="commons-compress" rev="1.18" conf="*->default" />
		<dependency org="org.apache.commons" name="commons-jexl" rev="2.1.1" />
		<dependency org="com.tdunning" name="t-digest" rev="3.2" />

		<!-- Hadoop Dependencies -->
		<dependency org="org.apache.hadoop" name="hadoop-client" rev="2.6.0-cdh5.15.1" conf="*->default">
			<exclude org="hsqldb" name="hsqldb" />
			<exclude org="net.sf.kosmosfs" name="kfs" />
			<exclude org="net.java.dev.jets3t" name="jets3t" />
			<exclude org="org.eclipse.jdt" name="core" />
			<exclude org="org.mortbay.jetty" name="jsp-*" />
			<exclude org="org.mortbay.jetty" name="jetty-util" />
			<exclude org="ant" name="ant" />
		</dependency>
		<!-- End of Hadoop Dependencies -->

		<dependency org="org.apache.tika" name="tika-core" rev="1.20" />
    <!-- tika-parsers (without transitive dependencies) is used to detect the charset in text and HTML documents -->
		<dependency org="org.apache.tika" name="tika-parsers" rev="1.20" transitive="false" />
		<dependency org="com.ibm.icu" name="icu4j" rev="61.1" />

		<!-- language detection -->
		<dependency org="org.commoncrawl" name="language-detection-cld2" rev="0.1-SNAPSHOT" />
		<dependency org="net.java.dev.jna" name="jna" rev="4.5.2" />

		<dependency org="xerces" name="xercesImpl" rev="2.11.0" />
		<dependency org="xerces" name="xmlParserAPIs" rev="2.6.2" />

		<dependency org="com.google.guava" name="guava" rev="25.0-jre" />

<<<<<<< HEAD
		<dependency org="com.github.crawler-commons" name="crawler-commons" rev="0.11-SNAPSHOT" />

		<!-- jetty is required by NutchServer -->
		<dependency org="org.mortbay.jetty" name="jetty" rev="6.1.26" />
=======
		<dependency org="com.github.crawler-commons" name="crawler-commons" rev="1.0" />
>>>>>>> 7765bb3a

		<dependency org="com.martinkl.warc" name="warc-hadoop" rev="0.1.0" />

		<!--dependency org="org.apache.cxf" name="cxf" rev="3.0.4" conf="*->default"/-->
		<dependency org="org.apache.cxf" name="cxf-rt-frontend-jaxws" rev="3.2.7" conf="*->default"/>
		<dependency org="org.apache.cxf" name="cxf-rt-frontend-jaxrs" rev="3.2.7" conf="*->default"/>
		<dependency org="org.apache.cxf" name="cxf-rt-transports-http" rev="3.2.7" conf="*->default"/>
		<dependency org="org.apache.cxf" name="cxf-rt-transports-http-jetty" rev="3.2.7" conf="*->default"/>
		<dependency org="org.apache.cxf" name="cxf-rt-rs-client" rev="3.2.7" conf="test->default"/>
		<dependency org="com.fasterxml.jackson.core" name="jackson-databind" rev="2.9.7" conf="*->default"/>
		<dependency org="com.fasterxml.jackson.dataformat" name="jackson-dataformat-cbor" rev="2.9.7" conf="*->default"/>
		<dependency org="com.fasterxml.jackson.jaxrs" name="jackson-jaxrs-json-provider" rev="2.9.7" conf="*->default"/>

		<!-- WARC artifacts needed -->
		<dependency org="org.netpreserve.commons" name="webarchive-commons" rev="1.1.5" conf="*->default">
			<exclude module="hadoop-core"/>
			<exclude org="com.google.guava"/>
			<exclude org="junit"/>
			<!-- Exclude dependencies with incompatible license (see https://www.apache.org/legal/resolved.html#category-x) -->
			<exclude org="org.json"/><!-- JSON License -->
			<!--
				Exclusion of the following dependencies disables support of WARC generation by
				"bin/nutch commoncrawldump -warc ..."
				Please remove these exclusion and recompile Nutch to generate WARC files using the tool "commoncrawldump".
			-->
			<exclude org="it.unimi.dsi" module="dsiutils"/><!-- LGPL 2.1 -->
			<exclude org="org.gnu.inet" module="libidn"/><!-- LGPL 2.1 -->
		</dependency>

		<!--artifacts needed for testing -->
		<dependency org="junit" name="junit" rev="4.11" conf="test->default" />
		<dependency org="org.apache.mrunit" name="mrunit" rev="1.1.0" conf="test->default">
			<artifact name="mrunit" maven:classifier="hadoop2" />
			<exclude org="log4j" module="log4j" />
		</dependency>
		<dependency org="org.mortbay.jetty" name="jetty-client" rev="6.1.26" conf="test->default" />
		<dependency org="org.mortbay.jetty" name="jetty" rev="6.1.26" conf="test->default" />
		<dependency org="org.mortbay.jetty" name="jetty-util" rev="6.1.26" conf="test->default" />
		<dependency org="tomcat" name="jasper-runtime" rev="5.5.23" conf="test->default" />
		<dependency org="tomcat" name="jasper-compiler" rev="5.5.23" conf="test->default">
			<exclude org="ant" name="ant" />
		</dependency>
		<!-- end of test artifacts -->

		<!-- web app dependencies -->
		<dependency org="org.mortbay.jetty" name="jetty" rev="6.1.26" />

		<dependency org="org.apache.commons" name="commons-collections4" rev="4.1" conf="*->default" />
		<dependency org="org.springframework" name="spring-core" rev="4.0.9.RELEASE" conf="*->default" />
		<dependency org="org.springframework" name="spring-context" rev="4.0.9.RELEASE" conf="*->default" />
		<dependency org="org.springframework" name="spring-web" rev="4.0.9.RELEASE" conf="*->default" />

		<dependency org="com.sun.jersey" name="jersey-client" rev="1.19.4" conf="*->default" />

		<dependency org="com.j256.ormlite" name="ormlite-jdbc" rev="5.1" conf="*->default" />
		<dependency org="com.h2database" name="h2" rev="1.4.197" conf="*->default" />
		<dependency org="org.eclipse.persistence" name="javax.persistence" rev="2.2.0" conf="*->default" />

		<dependency org="org.apache.wicket" name="wicket-core" rev="6.17.0" conf="*->default" />
		<dependency org="org.apache.wicket" name="wicket-spring" rev="6.17.0" conf="*->default" />
		<dependency org="de.agilecoders.wicket" name="wicket-bootstrap-core" rev="0.9.2" conf="*->default" />
		<dependency org="de.agilecoders.wicket" name="wicket-bootstrap-extensions" rev="0.9.2" conf="*->default">
			<exclude org="org.json"/>
		</dependency>

		<!-- RabbitMQ dependencies -->
		<dependency org="com.rabbitmq" name="amqp-client" rev="5.2.0" conf="*->default" />

		<!--Added Because of Elasticsearch JEST client-->
		<!--TODO refactor these to indexer-elastic-rest plugin somehow, currently doesn't resolve correctly-->
		<dependency org="org.apache.httpcomponents" name="httpcore-nio" rev="4.4.9"/>
		<dependency org="org.apache.httpcomponents" name="httpcore" rev="4.4.9"/>
		<dependency org="org.apache.httpcomponents" name="httpclient" rev="4.5.5"/>

		<dependency org="de.vandermeer" name="asciitable" rev="0.3.2"/>

		<!--global exclusion -->
		<exclude module="jmxtools" />
		<exclude module="jms" />
		<exclude module="jmxri" />
		<exclude org="com.thoughtworks.xstream"/>

	</dependencies>

</ivy-module><|MERGE_RESOLUTION|>--- conflicted
+++ resolved
@@ -77,14 +77,10 @@
 
 		<dependency org="com.google.guava" name="guava" rev="25.0-jre" />
 
-<<<<<<< HEAD
-		<dependency org="com.github.crawler-commons" name="crawler-commons" rev="0.11-SNAPSHOT" />
+		<dependency org="com.github.crawler-commons" name="crawler-commons" rev="1.1-SNAPSHOT" />
 
 		<!-- jetty is required by NutchServer -->
 		<dependency org="org.mortbay.jetty" name="jetty" rev="6.1.26" />
-=======
-		<dependency org="com.github.crawler-commons" name="crawler-commons" rev="1.0" />
->>>>>>> 7765bb3a
 
 		<dependency org="com.martinkl.warc" name="warc-hadoop" rev="0.1.0" />
 
