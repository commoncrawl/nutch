<?xml version='1.0' encoding='utf-8'?>

<!-- Licensed to the Apache Software Foundation (ASF) under one or more
   contributor license agreements.  See the NOTICE file distributed with
   this work for additional information regarding copyright ownership.
   The ASF licenses this file to You under the Apache License, Version 2.0
   (the "License"); you may not use this file except in compliance with
   the License.  You may obtain a copy of the License at

       http://www.apache.org/licenses/LICENSE-2.0

   Unless required by applicable law or agreed to in writing, software
   distributed under the License is distributed on an "AS IS" BASIS,
   WITHOUT WARRANTIES OR CONDITIONS OF ANY KIND, either express or implied.
   See the License for the specific language governing permissions and
   limitations under the License.
-->

<ivy-module xmlns:xsi="http://www.w3.org/2001/XMLSchema-instance" 
	xsi:noNamespaceSchemaLocation="http://ant.apache.org/ivy/schemas/ivy.xsd" 
	xmlns:ns0="http://ant.apache.org/ivy/maven" version="2.0">
	<info organisation="org.apache.nutch" module="nutch">
		<license name="Apache 2.0" url="https://www.apache.org/licenses/LICENSE-2.0.txt" />
		<ivyauthor name="Apache Nutch Team" url="https://nutch.apache.org/" />
		<description homepage="https://nutch.apache.org/">Nutch is an open source web-search
			software. It builds on Hadoop, Tika and Solr, adding web-specifics,
			such as a crawler, a link-graph database etc.
		</description>
	</info>

	<configurations>
		<include file="${basedir}/ivy/ivy-configurations.xml" />
	</configurations>

	<publications>
		<!--get the artifact from our module name -->
		<artifact conf="master" />
	</publications>

	<dependencies>
		<dependency org="org.apache.logging.log4j" name="log4j-api" rev="2.25.0" conf="*->master" />
		<dependency org="org.apache.logging.log4j" name="log4j-core" rev="2.25.0" conf="*->master" />
		<dependency org="org.apache.logging.log4j" name="log4j-slf4j2-impl" rev="2.25.0" conf="*->master" />
		<dependency org="org.slf4j" name="slf4j-api" rev="2.0.17" conf="*->master" />

		<dependency org="org.apache.commons" name="commons-lang3" rev="3.13.0" conf="*->default" />
		<dependency org="org.apache.commons" name="commons-collections4" rev="4.4" conf="*->master" />
		<dependency org="org.apache.httpcomponents" name="httpclient" rev="4.5.14" conf="*->master" />
		<!-- commons-httpclient is still required -->
		<dependency org="commons-httpclient" name="commons-httpclient" rev="3.1"/>
		<dependency org="commons-codec" name="commons-codec" rev="1.18.0" conf="*->default" />
		<!-- hadoop 3.4.0 should have 2.11.0; Tika is broken in distributed mode until then;
				We're currently relying on the hadoop-safe-tika shim that shades commons-io to upgrade
				Tika
		 		see https://github.com/apache/nutch/pull/776 -->
		<dependency org="commons-io" name="commons-io" rev="2.11.0" conf="*->default" />
		<dependency org="org.apache.commons" name="commons-compress" rev="1.27.1" conf="*->default" />
		<dependency org="org.apache.commons" name="commons-jexl3" rev="3.5.0" conf="*->default" />
		<dependency org="com.tdunning" name="t-digest" rev="3.3" />

		<!-- Hadoop Dependencies -->
		<dependency org="org.apache.hadoop" name="hadoop-common" rev="3.3.6" conf="*->default">
			<exclude org="ch.qos.reload4j" name="*"/>
			<exclude org="org.slf4j" name="*" />
		</dependency>
		<dependency org="org.apache.hadoop" name="hadoop-hdfs" rev="3.3.6" conf="*->default">
			<exclude org="ch.qos.reload4j" name="*"/>
			<exclude org="org.slf4j" name="*" />
		</dependency>
		<dependency org="org.apache.hadoop" name="hadoop-mapreduce-client-core" rev="3.3.6" conf="*->default">
			<exclude org="ch.qos.reload4j" name="*"/>
			<exclude org="org.slf4j" name="*" />
		</dependency>
		<dependency org="org.apache.hadoop" name="hadoop-mapreduce-client-jobclient" rev="3.3.6" conf="*->default">
			<exclude org="ch.qos.reload4j" name="*"/>
			<exclude org="org.slf4j" name="*" />
		</dependency><!-- End of Hadoop Dependencies -->

		<dependency org="org.tallison.tika" name="tika-core-shaded" rev="2.9.1.0" conf="*->default" transitive="false"/>
		<!--dependency org="org.apache.tika" name="tika-core" rev="2.9.0" /-->
		<!-- Tika parser text and html modules (without transitive dependencies) are used to detect
		     the charset in text resp. HTML documents. -->
		<!-- With the shaded packages, we need to use the tika-parsers-standard-package-shaded.
		     It is therefor not required in parse-tika. -->
		<!--dependency org="org.apache.tika" name="tika-parser-text-module" rev="2.9.0" transitive="false" /-->
		<!--dependency org="org.apache.tika" name="tika-parser-html-module" rev="2.9.0" transitive="false" /-->
		<dependency org="org.tallison.tika" name="tika-parsers-standard-package-shaded" rev="2.9.1.0" conf="*->default" transitive="false"/>

		<!-- language detection -->
		<dependency org="org.commoncrawl" name="language-detection-cld2" rev="0.1-SNAPSHOT" />
		<dependency org="net.java.dev.jna" name="jna" rev="5.13.0" />

		<dependency org="xml-apis" name="xml-apis" rev="1.4.01" /><!-- force this version as it is required by Tika -->
		<dependency org="xerces" name="xercesImpl" rev="2.12.2" />

		<dependency org="com.ibm.icu" name="icu4j" rev="77.1" />

		<dependency org="com.google.guava" name="guava" rev="33.4.8-jre" />

		<dependency org="com.github.crawler-commons" name="crawler-commons" rev="1.5-SNAPSHOT" />

		<dependency org="com.google.code.gson" name="gson" rev="2.13.1"/>
		<dependency org="com.martinkl.warc" name="warc-hadoop" rev="0.1.0">
			<exclude module="hadoop-client" />
		</dependency>

		<dependency org="org.apache.cxf" name="cxf-rt-frontend-jaxws" rev="3.6.7" conf="*->default" />
		<dependency org="org.apache.cxf" name="cxf-rt-frontend-jaxrs" rev="3.6.7" conf="*->default" />
		<dependency org="org.apache.cxf" name="cxf-rt-transports-http" rev="3.6.7" conf="*->default" />
		<dependency org="org.apache.cxf" name="cxf-rt-transports-http-jetty" rev="3.6.7" conf="*->default" />
		<dependency org="org.apache.cxf" name="cxf-rt-rs-client" rev="3.6.7" conf="test->default" />
		<dependency org="com.fasterxml.jackson.core" name="jackson-databind" rev="2.15.2" conf="*->default" />
		<dependency org="com.fasterxml.jackson.core" name="jackson-annotations" rev="2.15.2" conf="*->default" />
		<dependency org="com.fasterxml.jackson.dataformat" name="jackson-dataformat-cbor" rev="2.15.2" conf="*->default" />
		<dependency org="com.fasterxml.jackson.jaxrs" name="jackson-jaxrs-json-provider" rev="2.15.2" conf="*->default" />

		<!-- WARC artifacts needed -->
<<<<<<< HEAD
		<dependency org="org.netpreserve.commons" name="webarchive-commons" rev="1.3.0" conf="*->default">
			<exclude module="hadoop-common" />
			<exclude module="hadoop-mapreduce-client-core" />
=======
		<dependency org="org.netpreserve.commons" name="webarchive-commons" rev="2.0.1" conf="*->default">
			<exclude module="hadoop-core" />
>>>>>>> 8416da8a
			<exclude org="com.google.guava" />
			<exclude org="junit" />
			<!-- Exclude dependencies with incompatible license (see https://www.apache.org/legal/resolved.html#category-x) -->
			<!--
					JSON License, see
					https://lists.apache.org/thread/2zxx56kk3j4ql5otqkrpsjmqxxp8jzoh
					https://issues.apache.org/jira/browse/LEGAL-245
					https://issues.apache.org/jira/browse/LEGAL-666
			-->
			<exclude org="org.json" />
			<!--
				Exclusion of the following dependencies disables support of WARC generation by
				"bin/nutch commoncrawldump -warc ..."
				Please remove these exclusion and recompile Nutch to generate WARC files using the tool "commoncrawldump".
			-->
			<exclude org="org.gnu.inet" module="libidn" /><!-- LGPL 2.1 -->
		</dependency>

		<!--artifacts needed for testing -->
		<dependency org="junit" name="junit" rev="4.13.2" conf="test->default" />
		<dependency org="org.apache.mrunit" name="mrunit" rev="1.1.0" conf="test->default">
			<artifact name="mrunit" ns0:classifier="hadoop2" />
			<exclude org="log4j" module="log4j" />
		</dependency>

		<!-- Jetty used to serve test pages for unit tests, but is also provided as dependency of Hadoop -->
		<dependency org="org.eclipse.jetty" name="jetty-server" rev="10.0.25" conf="test->default">
			<exclude org="ch.qos.reload4j" module="*" />
			<exclude org="org.slf4j" module="slf4j-reload" />
		</dependency>

		<!--Added Because of Elasticsearch JEST client-->
		<!--TODO refactor these to indexer-elastic-rest plugin somehow, currently doesn't resolve correctly-->
		<dependency org="org.apache.httpcomponents" name="httpcore-nio" rev="4.4.16" />
		<dependency org="org.apache.httpcomponents" name="httpcore" rev="4.4.16" />

		<dependency org="de.vandermeer" name="asciitable" rev="0.3.2" />
		<dependency org="org.littleshoot" name="littleproxy" rev="1.1.2" conf="test->default"/>

		<!--global exclusion -->
		<exclude module="jmxtools" />
		<exclude module="jms" />
		<exclude module="jmxri" />
		<exclude module="slf4j-log4j12" />
		<exclude module="log4j" /><!-- exclude log4j 1.x -->
		<exclude org="com.thoughtworks.xstream" />

	</dependencies>

</ivy-module><|MERGE_RESOLUTION|>--- conflicted
+++ resolved
@@ -115,14 +115,9 @@
 		<dependency org="com.fasterxml.jackson.jaxrs" name="jackson-jaxrs-json-provider" rev="2.15.2" conf="*->default" />
 
 		<!-- WARC artifacts needed -->
-<<<<<<< HEAD
-		<dependency org="org.netpreserve.commons" name="webarchive-commons" rev="1.3.0" conf="*->default">
+		<dependency org="org.netpreserve.commons" name="webarchive-commons" rev="2.0.1" conf="*->default">
 			<exclude module="hadoop-common" />
 			<exclude module="hadoop-mapreduce-client-core" />
-=======
-		<dependency org="org.netpreserve.commons" name="webarchive-commons" rev="2.0.1" conf="*->default">
-			<exclude module="hadoop-core" />
->>>>>>> 8416da8a
 			<exclude org="com.google.guava" />
 			<exclude org="junit" />
 			<!-- Exclude dependencies with incompatible license (see https://www.apache.org/legal/resolved.html#category-x) -->
